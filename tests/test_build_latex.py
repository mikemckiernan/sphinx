# -*- coding: utf-8 -*-
"""
    test_build_latex
    ~~~~~~~~~~~~~~~~

    Test the build process with LaTeX builder with the test root.

    :copyright: Copyright 2007-2016 by the Sphinx team, see AUTHORS.
    :license: BSD, see LICENSE for details.
"""
from __future__ import print_function

import os
import re
from subprocess import Popen, PIPE

from six import PY3

from sphinx.errors import SphinxError
from sphinx.writers.latex import LaTeXTranslator

from util import SkipTest, remove_unicode_literals, with_app
from test_build_html import ENV_WARNINGS


LATEX_WARNINGS = ENV_WARNINGS + """\
%(root)s/markup.txt:160: WARNING: unknown option: &option
%(root)s/footnote.txt:60: WARNING: citation not found: missing
%(root)s/images.txt:20: WARNING: no matching candidate for image URI u'foo.\\*'
%(root)s/markup.txt:271: WARNING: Could not lex literal_block as "c". Highlighting skipped.
"""

if PY3:
    LATEX_WARNINGS = remove_unicode_literals(LATEX_WARNINGS)


def run_latex(outdir):
    """Run pdflatex, xelatex, and lualatex in the outdir"""
    cwd = os.getcwd()
    os.chdir(outdir)
    try:
        latexes = ('pdflatex', 'xelatex', 'lualatex')
        available_latexes = len(latexes)
        for latex in latexes:
            try:
                os.mkdir(latex)
                p = Popen([latex, '--interaction=nonstopmode',
                        '-output-directory=%s' % latex, 'SphinxTests.tex'],
                        stdout=PIPE, stderr=PIPE)
            except OSError:  # most likely the latex executable was not found
                available_latexes -= 1
            else:
                stdout, stderr = p.communicate()
                if p.returncode != 0:
                    print(stdout)
                    print(stderr)
                    assert False, '%s exited with return code %s' % (
                        latex, p.returncode)
    finally:
        os.chdir(cwd)

    if available_latexes == 0: # no latex is available, skip the test
        raise SkipTest

@with_app(buildername='latex', freshenv=True)  # use freshenv to check warnings
def test_latex(app, status, warning):
    LaTeXTranslator.ignore_missing_images = True
    app.builder.build_all()
    latex_warnings = warning.getvalue().replace(os.sep, '/')
    latex_warnings_exp = LATEX_WARNINGS % {
        'root': re.escape(app.srcdir.replace(os.sep, '/'))}
    assert re.match(latex_warnings_exp + '$', latex_warnings), \
        'Warnings don\'t match:\n' + \
        '--- Expected (regex):\n' + latex_warnings_exp + \
        '--- Got:\n' + latex_warnings

    # file from latex_additional_files
    assert (app.outdir / 'svgimg.svg').isfile()

    # only run latex if all needed packages are there
    def kpsetest(filename):
        try:
            p = Popen(['kpsewhich', filename], stdout=PIPE)
        except OSError:
            # no kpsewhich... either no tex distribution is installed or it is
            # a "strange" one -- don't bother running latex
            return None
        else:
            p.communicate()
            if p.returncode != 0:
                # not found
                return False
            # found
            return True

    if kpsetest('article.sty') is None:
        raise SkipTest('not running latex, it doesn\'t seem to be installed')
    for filename in ['fancyhdr.sty', 'fancybox.sty', 'titlesec.sty',
                     'amsmath.sty', 'framed.sty', 'color.sty', 'fancyvrb.sty',
                     'threeparttable.sty']:
        if not kpsetest(filename):
            raise SkipTest('not running latex, the %s package doesn\'t '
                           'seem to be installed' % filename)

    # now, try to run latex over it
    run_latex(app.outdir)


@with_app(buildername='latex', freshenv=True,  # use freshenv to check warnings
          confoverrides={'latex_documents': [
              ('contents', 'SphinxTests.tex', 'Sphinx Tests Documentation',
               'Georg Brandl \\and someone else', 'howto'),
          ]},
          srcdir='latex_howto')
def test_latex_howto(app, status, warning):
    LaTeXTranslator.ignore_missing_images = True
    app.builder.build_all()
    latex_warnings = warning.getvalue().replace(os.sep, '/')
    latex_warnings_exp = LATEX_WARNINGS % {
        'root': re.escape(app.srcdir.replace(os.sep, '/'))}
    assert re.match(latex_warnings_exp + '$', latex_warnings), \
        'Warnings don\'t match:\n' + \
        '--- Expected (regex):\n' + latex_warnings_exp + \
        '--- Got:\n' + latex_warnings

    # file from latex_additional_files
    assert (app.outdir / 'svgimg.svg').isfile()

    # only run latex if all needed packages are there
    def kpsetest(filename):
        try:
            p = Popen(['kpsewhich', filename], stdout=PIPE)
        except OSError:
            # no kpsewhich... either no tex distribution is installed or it is
            # a "strange" one -- don't bother running latex
            return None
        else:
            p.communicate()
            if p.returncode != 0:
                # not found
                return False
            # found
            return True

    if kpsetest('article.sty') is None:
        raise SkipTest('not running latex, it doesn\'t seem to be installed')
    for filename in ['fancyhdr.sty', 'fancybox.sty', 'titlesec.sty',
                     'amsmath.sty', 'framed.sty', 'color.sty', 'fancyvrb.sty',
                     'threeparttable.sty']:
        if not kpsetest(filename):
            raise SkipTest('not running latex, the %s package doesn\'t '
                           'seem to be installed' % filename)

    # now, try to run latex over it
    run_latex(app.outdir)


@with_app(buildername='latex', testroot='numfig',
          confoverrides={'numfig': True})
def test_numref(app, status, warning):
    app.builder.build_all()
    result = (app.outdir / 'Python.tex').text(encoding='utf8')
    print(result)
    print(status.getvalue())
    print(warning.getvalue())
    assert '\\addto\\captionsenglish{\\renewcommand{\\figurename}{Fig. }}' in result
    assert '\\addto\\captionsenglish{\\renewcommand{\\tablename}{Table }}' in result
    assert '\\SetupFloatingEnvironment{literal-block}{name=Listing }' in result
    assert '\\hyperref[index:fig1]{Fig. \\ref{index:fig1}}' in result
    assert '\\hyperref[baz:fig22]{Figure\\ref{baz:fig22}}' in result
    assert '\\hyperref[index:table-1]{Table \\ref{index:table-1}}' in result
    assert '\\hyperref[baz:table22]{Table:\\ref{baz:table22}}' in result
    assert '\\hyperref[index:code-1]{Listing \\ref{index:code-1}}' in result
    assert '\\hyperref[baz:code22]{Code-\\ref{baz:code22}}' in result


@with_app(buildername='latex', testroot='numfig',
          confoverrides={'numfig': True,
                         'numfig_format': {'figure': 'Figure:%s',
                                           'table': 'Tab_%s',
                                           'code-block': 'Code-%s'}})
def test_numref_with_prefix1(app, status, warning):
    app.builder.build_all()
    result = (app.outdir / 'Python.tex').text(encoding='utf8')
    print(result)
    print(status.getvalue())
    print(warning.getvalue())
    assert '\\addto\\captionsenglish{\\renewcommand{\\figurename}{Figure:}}' in result
    assert '\\addto\\captionsenglish{\\renewcommand{\\tablename}{Tab\\_}}' in result
    assert '\\SetupFloatingEnvironment{literal-block}{name=Code-}' in result
    assert '\\ref{index:fig1}' in result
    assert '\\ref{baz:fig22}' in result
    assert '\\ref{index:table-1}' in result
    assert '\\ref{baz:table22}' in result
    assert '\\ref{index:code-1}' in result
    assert '\\ref{baz:code22}' in result
    assert '\\hyperref[index:fig1]{Figure:\\ref{index:fig1}}' in result
    assert '\\hyperref[baz:fig22]{Figure\\ref{baz:fig22}}' in result
    assert '\\hyperref[index:table-1]{Tab\\_\\ref{index:table-1}}' in result
    assert '\\hyperref[baz:table22]{Table:\\ref{baz:table22}}' in result
    assert '\\hyperref[index:code-1]{Code-\\ref{index:code-1}}' in result
    assert '\\hyperref[baz:code22]{Code-\\ref{baz:code22}}' in result


@with_app(buildername='latex', testroot='numfig',
          confoverrides={'numfig': True,
                         'numfig_format': {'figure': 'Figure:%s.',
                                           'table': 'Tab_%s:',
                                           'code-block': 'Code-%s | '}})
def test_numref_with_prefix2(app, status, warning):
    app.builder.build_all()
    result = (app.outdir / 'Python.tex').text(encoding='utf8')
    print(result)
    print(status.getvalue())
    print(warning.getvalue())
    assert '\\addto\\captionsenglish{\\renewcommand{\\figurename}{Figure:}}' in result
    assert '\\def\\fnum@figure{\\figurename\\thefigure.}' in result
    assert '\\addto\\captionsenglish{\\renewcommand{\\tablename}{Tab\\_}}' in result
    assert '\\def\\fnum@table{\\tablename\\thetable:}' in result
    assert '\\SetupFloatingEnvironment{literal-block}{name=Code-}' in result
    assert '\\hyperref[index:fig1]{Figure:\\ref{index:fig1}.}' in result
    assert '\\hyperref[baz:fig22]{Figure\\ref{baz:fig22}}' in result
    assert '\\hyperref[index:table-1]{Tab\\_\\ref{index:table-1}:}' in result
    assert '\\hyperref[baz:table22]{Table:\\ref{baz:table22}}' in result
    assert '\\hyperref[index:code-1]{Code-\\ref{index:code-1} \\textbar{} }' in result
    assert '\\hyperref[baz:code22]{Code-\\ref{baz:code22}}' in result


@with_app(buildername='latex', testroot='numfig',
          confoverrides={'numfig': True, 'language': 'el'})
def test_numref_with_language_el(app, status, warning):
    app.builder.build_all()
    result = (app.outdir / 'Python.tex').text(encoding='utf8')
    print(result)
    print(status.getvalue())
    print(warning.getvalue())
    assert '\\addto\\captionsgreek{\\renewcommand{\\figurename}{Fig. }}' in result
    assert '\\addto\\captionsgreek{\\renewcommand{\\tablename}{Table }}' in result
    assert '\\SetupFloatingEnvironment{literal-block}{name=Listing }' in result
    assert '\\hyperref[index:fig1]{Fig. \\ref{index:fig1}}' in result
    assert '\\hyperref[baz:fig22]{Figure\\ref{baz:fig22}}' in result
    assert '\\hyperref[index:table-1]{Table \\ref{index:table-1}}' in result
    assert '\\hyperref[baz:table22]{Table:\\ref{baz:table22}}' in result
    assert '\\hyperref[index:code-1]{Listing \\ref{index:code-1}}' in result
    assert '\\hyperref[baz:code22]{Code-\\ref{baz:code22}}' in result


@with_app(buildername='latex', testroot='numfig',
          confoverrides={'numfig': True, 'language': 'ja'})
def test_numref_with_language_ja(app, status, warning):
    app.builder.build_all()
    result = (app.outdir / 'Python.tex').text(encoding='utf8')
    print(result)
    print(status.getvalue())
    print(warning.getvalue())
    assert u'\\renewcommand{\\figurename}{\u56f3 }' in result
    assert '\\renewcommand{\\tablename}{TABLE }' in result
    assert '\\SetupFloatingEnvironment{literal-block}{name=LIST }' in result
    assert u'\\hyperref[index:fig1]{\u56f3 \\ref{index:fig1}}' in result
    assert '\\hyperref[baz:fig22]{Figure\\ref{baz:fig22}}' in result
    assert '\\hyperref[index:table-1]{TABLE \\ref{index:table-1}}' in result
    assert '\\hyperref[baz:table22]{Table:\\ref{baz:table22}}' in result
    assert '\\hyperref[index:code-1]{LIST \\ref{index:code-1}}' in result
    assert '\\hyperref[baz:code22]{Code-\\ref{baz:code22}}' in result


@with_app(buildername='latex', testroot='numfig',
          confoverrides={'numfig': True, 'language': 'ru', 'latex_elements': {'babel': ''}})
def test_numref_on_bable_disabled(app, status, warning):
    app.builder.build_all()
    result = (app.outdir / 'Python.tex').text(encoding='utf8')
    print(result)
    print(status.getvalue())
    print(warning.getvalue())
    assert '\\renewcommand{\\figurename}{Fig. }' in result
    assert '\\renewcommand{\\tablename}{Table }' in result
    assert '\\SetupFloatingEnvironment{literal-block}{name=Listing }' in result
    assert '\\hyperref[index:fig1]{Fig. \\ref{index:fig1}}' in result
    assert '\\hyperref[baz:fig22]{Figure\\ref{baz:fig22}}' in result
    assert '\\hyperref[index:table-1]{Table \\ref{index:table-1}}' in result
    assert '\\hyperref[baz:table22]{Table:\\ref{baz:table22}}' in result
    assert '\\hyperref[index:code-1]{Listing \\ref{index:code-1}}' in result
    assert '\\hyperref[baz:code22]{Code-\\ref{baz:code22}}' in result


@with_app(buildername='latex')
def test_latex_add_latex_package(app, status, warning):
    app.add_latex_package('foo')
    app.add_latex_package('bar', 'baz')
    app.builder.build_all()
    result = (app.outdir / 'SphinxTests.tex').text(encoding='utf8')
    assert '\\usepackage{foo}' in result
    assert '\\usepackage[baz]{bar}' in result


@with_app(buildername='latex', testroot='latex-babel')
def test_babel_with_no_language_settings(app, status, warning):
    app.builder.build_all()
    result = (app.outdir / 'Python.tex').text(encoding='utf8')
    print(result)
    print(status.getvalue())
    print(warning.getvalue())
    assert '\\documentclass[letterpaper,10pt,english]{sphinxmanual}' in result
    assert '\\usepackage{babel}' in result
    assert '\\usepackage{times}' in result
    assert '\\usepackage[Bjarne]{fncychap}' in result
    assert ('\\addto\\captionsenglish{\\renewcommand{\\contentsname}{Table of content}}\n'
            in result)
    assert '\\addto\\captionsenglish{\\renewcommand{\\figurename}{Fig. }}\n' in result
    assert '\\addto\\captionsenglish{\\renewcommand{\\tablename}{Table. }}\n' in result
    assert '\\addto\\extrasenglish{\\def\\pageautorefname{page}}\n' in result


@with_app(buildername='latex', testroot='latex-babel',
          confoverrides={'language': 'de'})
def test_babel_with_language_de(app, status, warning):
    app.builder.build_all()
    result = (app.outdir / 'Python.tex').text(encoding='utf8')
    print(result)
    print(status.getvalue())
    print(warning.getvalue())
    assert '\\documentclass[letterpaper,10pt,ngerman]{sphinxmanual}' in result
    assert '\\usepackage{babel}' in result
    assert '\\usepackage{times}' in result
    assert '\\usepackage[Sonny]{fncychap}' in result
    assert ('\\addto\\captionsngerman{\\renewcommand{\\contentsname}{Table of content}}\n'
            in result)
    assert '\\addto\\captionsngerman{\\renewcommand{\\figurename}{Fig. }}\n' in result
    assert '\\addto\\captionsngerman{\\renewcommand{\\tablename}{Table. }}\n' in result
    assert '\\addto\\extrasngerman{\\def\\pageautorefname{page}}\n' in result


@with_app(buildername='latex', testroot='latex-babel',
          confoverrides={'language': 'ru'})
def test_babel_with_language_ru(app, status, warning):
    app.builder.build_all()
    result = (app.outdir / 'Python.tex').text(encoding='utf8')
    print(result)
    print(status.getvalue())
    print(warning.getvalue())
    assert '\\documentclass[letterpaper,10pt,russian]{sphinxmanual}' in result
    assert '\\usepackage{babel}' in result
    assert '\\usepackage{times}' not in result
    assert '\\usepackage[Sonny]{fncychap}' in result
    assert ('\\addto\\captionsrussian{\\renewcommand{\\contentsname}{Table of content}}\n'
            in result)
    assert '\\addto\\captionsrussian{\\renewcommand{\\figurename}{Fig. }}\n' in result
    assert '\\addto\\captionsrussian{\\renewcommand{\\tablename}{Table. }}\n' in result
    assert '\\addto\\extrasrussian{\\def\\pageautorefname{page}}\n' in result


@with_app(buildername='latex', testroot='latex-babel',
          confoverrides={'language': 'ja'})
def test_babel_with_language_ja(app, status, warning):
    app.builder.build_all()
    result = (app.outdir / 'Python.tex').text(encoding='utf8')
    print(result)
    print(status.getvalue())
    print(warning.getvalue())
    assert '\\documentclass[letterpaper,10pt,dvipdfmx]{sphinxmanual}' in result
    assert '\\usepackage{babel}' not in result
    assert '\\usepackage{times}' in result
    assert '\\usepackage[Sonny]{fncychap}' not in result
    assert '\\renewcommand{\\contentsname}{Table of content}\n' in result
    assert '\\renewcommand{\\figurename}{Fig. }\n' in result
    assert '\\renewcommand{\\tablename}{Table. }\n' in result
    assert '\\def\\pageautorefname{page}\n' in result


@with_app(buildername='latex', testroot='latex-babel',
          confoverrides={'language': 'unknown'})
def test_babel_with_unknown_language(app, status, warning):
    app.builder.build_all()
    result = (app.outdir / 'Python.tex').text(encoding='utf8')
    print(result)
    print(status.getvalue())
    print(warning.getvalue())
    assert '\\documentclass[letterpaper,10pt,english]{sphinxmanual}' in result
    assert '\\usepackage{babel}' in result
    assert '\\usepackage{times}' in result
    assert '\\usepackage[Sonny]{fncychap}' in result
    assert ('\\addto\\captionsenglish{\\renewcommand{\\contentsname}{Table of content}}\n'
            in result)
    assert '\\addto\\captionsenglish{\\renewcommand{\\figurename}{Fig. }}\n' in result
    assert '\\addto\\captionsenglish{\\renewcommand{\\tablename}{Table. }}\n' in result
    assert '\\addto\\extrasenglish{\\def\\pageautorefname{page}}\n' in result

    assert "WARNING: no Babel option known for language 'unknown'" in warning.getvalue()


@with_app(buildername='latex')
def test_footnote(app, status, warning):
    app.builder.build_all()
    result = (app.outdir / 'SphinxTests.tex').text(encoding='utf8')
    print(result)
    print(status.getvalue())
    print(warning.getvalue())
<<<<<<< HEAD
    assert '\\footnote[1]{\nnumbered\n}' in result
    assert '\\footnote[2]{\nauto numbered\n}' in result
    assert '\\footnote[3]{\nnamed\n}' in result
    assert '{\\hyperref[footnote:bar]{\\crossref{{[}bar{]}}}}' in result
=======
    assert '\\footnote[1]{\sphinxAtStartFootnote%\nnumbered\n}' in result
    assert '\\footnote[2]{\sphinxAtStartFootnote%\nauto numbered\n}' in result
    assert '\\footnote[3]{\sphinxAtStartFootnote%\nnamed\n}' in result
    assert '{\\hyperref[footnote:bar]{\\emph{{[}bar{]}}}}' in result
>>>>>>> 92934ebe
    assert '\\bibitem[bar]{bar}{\\phantomsection\\label{footnote:bar} ' in result
    assert '\\bibitem[bar]{bar}{\\phantomsection\\label{footnote:bar} \ncite' in result
    assert '\\bibitem[bar]{bar}{\\phantomsection\\label{footnote:bar} \ncite\n}' in result
    assert '\\capstart\\caption{Table caption \\protect\\footnotemark[4]}' in result
    assert 'name \\protect\\footnotemark[5]' in result
    assert ('\\end{threeparttable}\n\n'
            '\\footnotetext[4]{\sphinxAtStartFootnote%\nfootnotes in table caption\n}'
            '\\footnotetext[5]{\sphinxAtStartFootnote%\nfootnotes in table\n}' in result)


@with_app(buildername='latex', testroot='footnotes')
def test_reference_in_caption(app, status, warning):
    app.builder.build_all()
    result = (app.outdir / 'Python.tex').text(encoding='utf8')
    print(result)
    print(status.getvalue())
    print(warning.getvalue())
    assert ('\\caption{This is the figure caption with a reference to \\label{index:id2}'
            '{\\hyperref[index:authoryear]{\\crossref{{[}AuthorYear{]}}}}.}' in result)
    assert '\\chapter{The section with a reference to {[}AuthorYear{]}}' in result
    assert '\\caption{The table title with a reference to {[}AuthorYear{]}}' in result
    assert '\\paragraph{The rubric title with a reference to {[}AuthorYear{]}}' in result
    assert ('\\chapter{The section with a reference to \\protect\\footnotemark[4]}\n'
            '\\label{index:the-section-with-a-reference-to}'
            '\\footnotetext[4]{\sphinxAtStartFootnote%\nFootnote in section\n}' in result)
    assert ('\\caption{This is the figure caption with a footnote to '
<<<<<<< HEAD
            '\\protect\\footnotemark[6].}\label{index:id23}\end{figure}\n'
            '\\footnotetext[6]{\nFootnote in caption\n}')in result
=======
            '\\protect\\footnotemark[6].}\end{figure}\n'
            '\\footnotetext[6]{\sphinxAtStartFootnote%\nFootnote in caption\n}')in result
>>>>>>> 92934ebe
    assert ('\\caption{footnote \\protect\\footnotemark[7] '
            'in caption of normal table}') in result
    assert ('\\end{threeparttable}\n\n\\footnotetext[7]{\sphinxAtStartFootnote%\n'
            'Foot note in table\n}' in result)
    assert ('\\caption{footnote \\protect\\footnotemark[8] in caption of longtable}'
            in result)
    assert ('\end{longtable}\n\n\\footnotetext[8]{\sphinxAtStartFootnote%\n'
            'Foot note in longtable\n}' in result)


@with_app(buildername='latex', testroot='footnotes',
          confoverrides={'latex_show_urls': 'inline'})
def test_latex_show_urls_is_inline(app, status, warning):
    app.builder.build_all()
    result = (app.outdir / 'Python.tex').text(encoding='utf8')
    print(result)
    print(status.getvalue())
    print(warning.getvalue())
    assert ('Same footnote number \\footnote[1]{\sphinxAtStartFootnote%\n'
            'footnote in bar\n} in bar.rst' in result)
    assert ('Auto footnote number \\footnote[1]{\sphinxAtStartFootnote%\n'
            'footnote in baz\n} in baz.rst' in result)
    assert ('\\phantomsection\\label{index:id26}{\\hyperref[index:the\\string-section'
            '\\string-with\\string-a\\string-reference\\string-to\\string-authoryear]'
            '{\\crossref{The section with a reference to \\phantomsection\\label{index:id1}'
            '{\\hyperref[index:authoryear]{\\crossref{{[}AuthorYear{]}}}}}}}' in result)
    assert ('\\phantomsection\\label{index:id27}{\\hyperref[index:the\\string-section'
<<<<<<< HEAD
            '\\string-with\\string-a\\string-reference\\string-to]'
            '{\\crossref{The section with a reference to }}}' in result)
    assert 'First footnote: \\footnote[2]{\nFirst\n}' in result
    assert 'Second footnote: \\footnote[1]{\nSecond\n}' in result
=======
            '\\string-with\\string-a\\string-reference\\string-to]{\\emph{The section '
            'with a reference to }}}' in result)
    assert 'First footnote: \\footnote[2]{\sphinxAtStartFootnote%\nFirst\n}' in result
    assert 'Second footnote: \\footnote[1]{\sphinxAtStartFootnote%\nSecond\n}' in result
>>>>>>> 92934ebe
    assert '\\href{http://sphinx-doc.org/}{Sphinx} (http://sphinx-doc.org/)' in result
    assert 'Third footnote: \\footnote[3]{\sphinxAtStartFootnote%\nThird\n}' in result
    assert ('\\href{http://sphinx-doc.org/~test/}{URL including tilde} '
            '(http://sphinx-doc.org/\\textasciitilde{}test/)' in result)
    assert ('\\item[{\\href{http://sphinx-doc.org/}{URL in term} (http://sphinx-doc.org/)}] '
            '\\leavevmode\nDescription' in result)
    assert ('\\item[{Footnote in term \\protect\\footnotemark[5]}] '
            '\\leavevmode\\footnotetext[5]{\sphinxAtStartFootnote%\n'
            'Footnote in term\n}\nDescription' in result)
    assert ('\\item[{\\href{http://sphinx-doc.org/}{Term in deflist} '
            '(http://sphinx-doc.org/)}] \\leavevmode\nDescription' in result)
    assert ('\\href{https://github.com/sphinx-doc/sphinx}'
            '{https://github.com/sphinx-doc/sphinx}\n' in result)
    assert ('\\href{mailto:sphinx-dev@googlegroups.com}'
            '{sphinx-dev@googlegroups.com}' in result)


@with_app(buildername='latex', testroot='footnotes',
          confoverrides={'latex_show_urls': 'footnote'})
def test_latex_show_urls_is_footnote(app, status, warning):
    app.builder.build_all()
    result = (app.outdir / 'Python.tex').text(encoding='utf8')
    print(result)
    print(status.getvalue())
    print(warning.getvalue())
    assert ('Same footnote number \\footnote[1]{\sphinxAtStartFootnote%\n'
            'footnote in bar\n} in bar.rst' in result)
    assert ('Auto footnote number \\footnote[2]{\sphinxAtStartFootnote%\n'
            'footnote in baz\n} in baz.rst' in result)
    assert ('\\phantomsection\\label{index:id26}{\\hyperref[index:the\\string-section'
            '\\string-with\\string-a\\string-reference\\string-to\\string-authoryear]'
            '{\\crossref{The section with a reference to \\phantomsection\\label{index:id1}'
            '{\\hyperref[index:authoryear]{\\crossref{{[}AuthorYear{]}}}}}}}' in result)
    assert ('\\phantomsection\\label{index:id27}{\\hyperref[index:the\\string-section'
<<<<<<< HEAD
            '\\string-with\\string-a\\string-reference\\string-to]'
            '{\\crossref{The section with a reference to }}}' in result)
    assert 'First footnote: \\footnote[3]{\nFirst\n}' in result
    assert 'Second footnote: \\footnote[1]{\nSecond\n}' in result
=======
            '\\string-with\\string-a\\string-reference\\string-to]{\\emph{The section '
            'with a reference to }}}' in result)
    assert 'First footnote: \\footnote[3]{\sphinxAtStartFootnote%\nFirst\n}' in result
    assert 'Second footnote: \\footnote[1]{\sphinxAtStartFootnote%\nSecond\n}' in result
>>>>>>> 92934ebe
    assert ('\\href{http://sphinx-doc.org/}{Sphinx}'
            '\\footnote[4]{\sphinxAtStartFootnote%\nhttp://sphinx-doc.org/\n}' in result)
    assert 'Third footnote: \\footnote[6]{\sphinxAtStartFootnote%\nThird\n}' in result
    assert ('\\href{http://sphinx-doc.org/~test/}{URL including tilde}'
            '\\footnote[5]{\sphinxAtStartFootnote%\n'
            'http://sphinx-doc.org/\\textasciitilde{}test/\n}' in result)
    assert ('\\item[{\\href{http://sphinx-doc.org/}{URL in term}\\protect\\footnotemark[8]}] '
            '\\leavevmode\\footnotetext[8]{\sphinxAtStartFootnote%\n'
            'http://sphinx-doc.org/\n}\nDescription' in result)
    assert ('\\item[{Footnote in term \\protect\\footnotemark[10]}] '
            '\\leavevmode\\footnotetext[10]{\sphinxAtStartFootnote%\n'
            'Footnote in term\n}\nDescription' in result)
    assert ('\\item[{\\href{http://sphinx-doc.org/}{Term in deflist}\\protect'
            '\\footnotemark[9]}] '
            '\\leavevmode\\footnotetext[9]{\sphinxAtStartFootnote%\n'
            'http://sphinx-doc.org/\n}\nDescription' in result)
    assert ('\\href{https://github.com/sphinx-doc/sphinx}'
            '{https://github.com/sphinx-doc/sphinx}\n' in result)
    assert ('\\href{mailto:sphinx-dev@googlegroups.com}'
            '{sphinx-dev@googlegroups.com}\n' in result)


@with_app(buildername='latex', testroot='footnotes',
          confoverrides={'latex_show_urls': 'no'})
def test_latex_show_urls_is_no(app, status, warning):
    app.builder.build_all()
    result = (app.outdir / 'Python.tex').text(encoding='utf8')
    print(result)
    print(status.getvalue())
    print(warning.getvalue())
    assert ('Same footnote number \\footnote[1]{\sphinxAtStartFootnote%\n'
            'footnote in bar\n} in bar.rst' in result)
    assert ('Auto footnote number \\footnote[1]{\sphinxAtStartFootnote%\n'
            'footnote in baz\n} in baz.rst' in result)
    assert ('\\phantomsection\\label{index:id26}{\\hyperref[index:the\\string-section'
            '\\string-with\\string-a\\string-reference\\string-to\\string-authoryear]'
            '{\\crossref{The section with a reference to \\phantomsection\\label{index:id1}'
            '{\\hyperref[index:authoryear]{\\crossref{{[}AuthorYear{]}}}}}}}' in result)
    assert ('\\phantomsection\\label{index:id27}{\\hyperref[index:the\\string-section'
<<<<<<< HEAD
            '\\string-with\\string-a\\string-reference\\string-to]'
            '{\\crossref{The section with a reference to }}}' in result)
    assert 'First footnote: \\footnote[2]{\nFirst\n}' in result
    assert 'Second footnote: \\footnote[1]{\nSecond\n}' in result
=======
            '\\string-with\\string-a\\string-reference\\string-to]{\\emph{The section '
            'with a reference to }}}' in result)
    assert 'First footnote: \\footnote[2]{\sphinxAtStartFootnote%\nFirst\n}' in result
    assert 'Second footnote: \\footnote[1]{\sphinxAtStartFootnote%\nSecond\n}' in result
>>>>>>> 92934ebe
    assert '\\href{http://sphinx-doc.org/}{Sphinx}' in result
    assert 'Third footnote: \\footnote[3]{\sphinxAtStartFootnote%\nThird\n}' in result
    assert '\\href{http://sphinx-doc.org/~test/}{URL including tilde}' in result
    assert ('\\item[{\\href{http://sphinx-doc.org/}{URL in term}}] '
            '\\leavevmode\nDescription' in result)
    assert ('\\item[{Footnote in term \\protect\\footnotemark[5]}] '
            '\\leavevmode\\footnotetext[5]{\sphinxAtStartFootnote%\n'
            'Footnote in term\n}\nDescription' in result)
    assert ('\\item[{\\href{http://sphinx-doc.org/}{Term in deflist}}] '
            '\\leavevmode\nDescription' in result)
    assert ('\\href{https://github.com/sphinx-doc/sphinx}'
            '{https://github.com/sphinx-doc/sphinx}\n' in result)
    assert ('\\href{mailto:sphinx-dev@googlegroups.com}'
            '{sphinx-dev@googlegroups.com}\n' in result)


@with_app(buildername='latex', testroot='image-in-section')
def test_image_in_section(app, status, warning):
    app.builder.build_all()
    result = (app.outdir / 'Python.tex').text(encoding='utf8')
    print(result)
    print(status.getvalue())
    print(warning.getvalue())
    assert ('\chapter[Test section]'
            '{\includegraphics[width=15pt,height=15pt]{{pic}.png} Test section}'
            in result)
    assert ('\chapter[Other {[}blah{]} section]{Other {[}blah{]} '
            '\includegraphics[width=15pt,height=15pt]{{pic}.png} section}' in result)
    assert ('\chapter{Another section}' in result)


@with_app(buildername='latex', confoverrides={'latex_logo': 'notfound.jpg'})
def test_latex_logo_if_not_found(app, status, warning):
    try:
        app.builder.build_all()
        assert False  # SphinxError not raised
    except Exception as exc:
        assert isinstance(exc, SphinxError)


@with_app(buildername='latex', testroot='toctree-maxdepth',
          confoverrides={'latex_documents': [
              ('index', 'SphinxTests.tex', 'Sphinx Tests Documentation',
               'Georg Brandl', 'manual'),
          ]})
def test_toctree_maxdepth_manual(app, status, warning):
    app.builder.build_all()
    result = (app.outdir / 'SphinxTests.tex').text(encoding='utf8')
    print(result)
    print(status.getvalue())
    print(warning.getvalue())
    assert '\\setcounter{tocdepth}{1}' in result


@with_app(buildername='latex', testroot='toctree-maxdepth',
          confoverrides={'latex_documents': [
              ('index', 'SphinxTests.tex', 'Sphinx Tests Documentation',
               'Georg Brandl', 'howto'),
          ]})
def test_toctree_maxdepth_howto(app, status, warning):
    app.builder.build_all()
    result = (app.outdir / 'SphinxTests.tex').text(encoding='utf8')
    print(result)
    print(status.getvalue())
    print(warning.getvalue())
    assert '\\setcounter{tocdepth}{2}' in result


@with_app(buildername='latex', testroot='toctree-maxdepth',
          confoverrides={'master_doc': 'foo'})
def test_toctree_not_found(app, status, warning):
    app.builder.build_all()
    result = (app.outdir / 'Python.tex').text(encoding='utf8')
    print(result)
    print(status.getvalue())
    print(warning.getvalue())
    assert '\\setcounter{tocdepth}' not in result


@with_app(buildername='latex', testroot='toctree-maxdepth',
          confoverrides={'master_doc': 'bar'})
def test_toctree_without_maxdepth(app, status, warning):
    app.builder.build_all()
    result = (app.outdir / 'Python.tex').text(encoding='utf8')
    print(result)
    print(status.getvalue())
    print(warning.getvalue())
    assert '\\setcounter{tocdepth}' not in result


@with_app(buildername='latex', testroot='toctree-maxdepth',
          confoverrides={'latex_toplevel_sectioning': None})
def test_latex_toplevel_sectioning_is_None(app, status, warning):
    app.builder.build_all()
    result = (app.outdir / 'Python.tex').text(encoding='utf8')
    print(result)
    print(status.getvalue())
    print(warning.getvalue())
    assert '\\chapter{Foo}' in result


@with_app(buildername='latex', testroot='toctree-maxdepth',
          confoverrides={'latex_toplevel_sectioning': 'part'})
def test_latex_toplevel_sectioning_is_part(app, status, warning):
    app.builder.build_all()
    result = (app.outdir / 'Python.tex').text(encoding='utf8')
    print(result)
    print(status.getvalue())
    print(warning.getvalue())
    assert '\\part{Foo}' in result


@with_app(buildername='latex', testroot='toctree-maxdepth',
          confoverrides={'latex_toplevel_sectioning': 'chapter'})
def test_latex_toplevel_sectioning_is_chapter(app, status, warning):
    app.builder.build_all()
    result = (app.outdir / 'Python.tex').text(encoding='utf8')
    print(result)
    print(status.getvalue())
    print(warning.getvalue())
    assert '\\chapter{Foo}' in result


@with_app(buildername='latex', testroot='toctree-maxdepth',
          confoverrides={'latex_toplevel_sectioning': 'section'})
def test_latex_toplevel_sectioning_is_section(app, status, warning):
    app.builder.build_all()
    result = (app.outdir / 'Python.tex').text(encoding='utf8')
    print(result)
    print(status.getvalue())
    print(warning.getvalue())
    assert '\\section{Foo}' in result<|MERGE_RESOLUTION|>--- conflicted
+++ resolved
@@ -395,17 +395,10 @@
     print(result)
     print(status.getvalue())
     print(warning.getvalue())
-<<<<<<< HEAD
-    assert '\\footnote[1]{\nnumbered\n}' in result
-    assert '\\footnote[2]{\nauto numbered\n}' in result
-    assert '\\footnote[3]{\nnamed\n}' in result
-    assert '{\\hyperref[footnote:bar]{\\crossref{{[}bar{]}}}}' in result
-=======
     assert '\\footnote[1]{\sphinxAtStartFootnote%\nnumbered\n}' in result
     assert '\\footnote[2]{\sphinxAtStartFootnote%\nauto numbered\n}' in result
     assert '\\footnote[3]{\sphinxAtStartFootnote%\nnamed\n}' in result
-    assert '{\\hyperref[footnote:bar]{\\emph{{[}bar{]}}}}' in result
->>>>>>> 92934ebe
+    assert '{\\hyperref[footnote:bar]{\\crossref{{[}bar{]}}}}' in result
     assert '\\bibitem[bar]{bar}{\\phantomsection\\label{footnote:bar} ' in result
     assert '\\bibitem[bar]{bar}{\\phantomsection\\label{footnote:bar} \ncite' in result
     assert '\\bibitem[bar]{bar}{\\phantomsection\\label{footnote:bar} \ncite\n}' in result
@@ -432,13 +425,8 @@
             '\\label{index:the-section-with-a-reference-to}'
             '\\footnotetext[4]{\sphinxAtStartFootnote%\nFootnote in section\n}' in result)
     assert ('\\caption{This is the figure caption with a footnote to '
-<<<<<<< HEAD
             '\\protect\\footnotemark[6].}\label{index:id23}\end{figure}\n'
-            '\\footnotetext[6]{\nFootnote in caption\n}')in result
-=======
-            '\\protect\\footnotemark[6].}\end{figure}\n'
             '\\footnotetext[6]{\sphinxAtStartFootnote%\nFootnote in caption\n}')in result
->>>>>>> 92934ebe
     assert ('\\caption{footnote \\protect\\footnotemark[7] '
             'in caption of normal table}') in result
     assert ('\\end{threeparttable}\n\n\\footnotetext[7]{\sphinxAtStartFootnote%\n'
@@ -466,17 +454,10 @@
             '{\\crossref{The section with a reference to \\phantomsection\\label{index:id1}'
             '{\\hyperref[index:authoryear]{\\crossref{{[}AuthorYear{]}}}}}}}' in result)
     assert ('\\phantomsection\\label{index:id27}{\\hyperref[index:the\\string-section'
-<<<<<<< HEAD
             '\\string-with\\string-a\\string-reference\\string-to]'
             '{\\crossref{The section with a reference to }}}' in result)
-    assert 'First footnote: \\footnote[2]{\nFirst\n}' in result
-    assert 'Second footnote: \\footnote[1]{\nSecond\n}' in result
-=======
-            '\\string-with\\string-a\\string-reference\\string-to]{\\emph{The section '
-            'with a reference to }}}' in result)
     assert 'First footnote: \\footnote[2]{\sphinxAtStartFootnote%\nFirst\n}' in result
     assert 'Second footnote: \\footnote[1]{\sphinxAtStartFootnote%\nSecond\n}' in result
->>>>>>> 92934ebe
     assert '\\href{http://sphinx-doc.org/}{Sphinx} (http://sphinx-doc.org/)' in result
     assert 'Third footnote: \\footnote[3]{\sphinxAtStartFootnote%\nThird\n}' in result
     assert ('\\href{http://sphinx-doc.org/~test/}{URL including tilde} '
@@ -511,17 +492,10 @@
             '{\\crossref{The section with a reference to \\phantomsection\\label{index:id1}'
             '{\\hyperref[index:authoryear]{\\crossref{{[}AuthorYear{]}}}}}}}' in result)
     assert ('\\phantomsection\\label{index:id27}{\\hyperref[index:the\\string-section'
-<<<<<<< HEAD
             '\\string-with\\string-a\\string-reference\\string-to]'
             '{\\crossref{The section with a reference to }}}' in result)
-    assert 'First footnote: \\footnote[3]{\nFirst\n}' in result
-    assert 'Second footnote: \\footnote[1]{\nSecond\n}' in result
-=======
-            '\\string-with\\string-a\\string-reference\\string-to]{\\emph{The section '
-            'with a reference to }}}' in result)
     assert 'First footnote: \\footnote[3]{\sphinxAtStartFootnote%\nFirst\n}' in result
     assert 'Second footnote: \\footnote[1]{\sphinxAtStartFootnote%\nSecond\n}' in result
->>>>>>> 92934ebe
     assert ('\\href{http://sphinx-doc.org/}{Sphinx}'
             '\\footnote[4]{\sphinxAtStartFootnote%\nhttp://sphinx-doc.org/\n}' in result)
     assert 'Third footnote: \\footnote[6]{\sphinxAtStartFootnote%\nThird\n}' in result
@@ -561,17 +535,10 @@
             '{\\crossref{The section with a reference to \\phantomsection\\label{index:id1}'
             '{\\hyperref[index:authoryear]{\\crossref{{[}AuthorYear{]}}}}}}}' in result)
     assert ('\\phantomsection\\label{index:id27}{\\hyperref[index:the\\string-section'
-<<<<<<< HEAD
             '\\string-with\\string-a\\string-reference\\string-to]'
             '{\\crossref{The section with a reference to }}}' in result)
-    assert 'First footnote: \\footnote[2]{\nFirst\n}' in result
-    assert 'Second footnote: \\footnote[1]{\nSecond\n}' in result
-=======
-            '\\string-with\\string-a\\string-reference\\string-to]{\\emph{The section '
-            'with a reference to }}}' in result)
     assert 'First footnote: \\footnote[2]{\sphinxAtStartFootnote%\nFirst\n}' in result
     assert 'Second footnote: \\footnote[1]{\sphinxAtStartFootnote%\nSecond\n}' in result
->>>>>>> 92934ebe
     assert '\\href{http://sphinx-doc.org/}{Sphinx}' in result
     assert 'Third footnote: \\footnote[3]{\sphinxAtStartFootnote%\nThird\n}' in result
     assert '\\href{http://sphinx-doc.org/~test/}{URL including tilde}' in result
