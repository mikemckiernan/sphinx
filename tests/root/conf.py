--- conflicted
+++ resolved
@@ -8,12 +8,7 @@
 extensions = ['sphinx.ext.autodoc', 'sphinx.ext.jsmath', 'sphinx.ext.todo',
               'sphinx.ext.coverage', 'sphinx.ext.autosummary',
               'sphinx.ext.doctest', 'sphinx.ext.extlinks',
-<<<<<<< HEAD
-              'sphinx.ext.viewcode', 'sphinx.ext.oldcmarkup',
-              'sphinx.ext.napoleon', 'ext']
-=======
-              'sphinx.ext.viewcode', 'ext']
->>>>>>> dd41adf0
+              'sphinx.ext.viewcode', 'sphinx.ext.napoleon', 'ext']
 
 jsmath_path = 'dummy.js'
 
