"""
    sphinx.util.matching
    ~~~~~~~~~~~~~~~~~~~~

    Pattern-matching utility functions for Sphinx.

    :copyright: Copyright 2007-2019 by the Sphinx team, see AUTHORS.
    :license: BSD, see LICENSE for details.
"""

import re

from sphinx.util.osutil import canon_path

if False:
    # For type annotation
    from typing import Callable, Dict, List, Match, Pattern  # NOQA


def _translate_pattern(pat):
    # type: (str) -> str
    """Translate a shell-style glob pattern to a regular expression.

    Adapted from the fnmatch module, but enhanced so that single stars don't
    match slashes.
    """
    i, n = 0, len(pat)
    res = ''  # type: str
    while i < n:
        c = pat[i]
        i += 1
        if c == '*':
            if i < n and pat[i] == '*':
                # double star matches slashes too
                i += 1
                res = res + '.*'
            else:
                # single star doesn't match slashes
                res = res + '[^/]*'
        elif c == '?':
            # question mark doesn't match slashes too
            res = res + '[^/]'
        elif c == '[':
            j = i
            if j < n and pat[j] == '!':
                j += 1
            if j < n and pat[j] == ']':
                j += 1
            while j < n and pat[j] != ']':
                j += 1
            if j >= n:
                res = res + '\\['
            else:
                stuff = pat[i:j].replace('\\', '\\\\')
                i = j + 1
                if stuff[0] == '!':
                    # negative pattern mustn't match slashes too
                    stuff = '^/' + stuff[1:]
                elif stuff[0] == '^':
                    stuff = '\\' + stuff
                res = '%s[%s]' % (res, stuff)
        else:
            res += re.escape(c)
    return res + '$'


def compile_matchers(patterns):
    # type: (List[str]) -> List[Callable[[str], Match[str]]]
    return [re.compile(_translate_pattern(pat)).match for pat in patterns]


class Matcher:
    """A pattern matcher for Multiple shell-style glob patterns.

    Note: this modifies the patterns to work with copy_asset().
          For example, "**/index.rst" matches with "index.rst"
    """

    def __init__(self, patterns):
        # type: (List[str]) -> None
        expanded = [pat[3:] for pat in patterns if pat.startswith('**/')]
        self.patterns = compile_matchers(patterns + expanded)

    def __call__(self, string):
        # type: (str) -> bool
        return self.match(string)

    def match(self, string):
<<<<<<< HEAD
        # type: (str) -> bool
=======
        # type: (unicode) -> bool
        string = canon_path(string)
>>>>>>> 06da488f
        return any(pat(string) for pat in self.patterns)


DOTFILES = Matcher(['**/.*'])


_pat_cache = {}  # type: Dict[str, Pattern]


def patmatch(name, pat):
    # type: (str, str) -> Match[str]
    """Return if name matches pat.  Adapted from fnmatch module."""
    if pat not in _pat_cache:
        _pat_cache[pat] = re.compile(_translate_pattern(pat))
    return _pat_cache[pat].match(name)


def patfilter(names, pat):
    # type: (List[str], str) -> List[str]
    """Return the subset of the list NAMES that match PAT.

    Adapted from fnmatch module.
    """
    if pat not in _pat_cache:
        _pat_cache[pat] = re.compile(_translate_pattern(pat))
    match = _pat_cache[pat].match
    return list(filter(match, names))<|MERGE_RESOLUTION|>--- conflicted
+++ resolved
@@ -86,12 +86,8 @@
         return self.match(string)
 
     def match(self, string):
-<<<<<<< HEAD
         # type: (str) -> bool
-=======
-        # type: (unicode) -> bool
         string = canon_path(string)
->>>>>>> 06da488f
         return any(pat(string) for pat in self.patterns)
 
 
