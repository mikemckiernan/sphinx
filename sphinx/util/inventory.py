"""
    sphinx.util.inventory
    ~~~~~~~~~~~~~~~~~~~~~

    Inventory utility functions for Sphinx.

    :copyright: Copyright 2007-2020 by the Sphinx team, see AUTHORS.
    :license: BSD, see LICENSE for details.
"""
import os
import re
import zlib
<<<<<<< HEAD
from typing import Callable, IO, Iterator
from typing import TYPE_CHECKING
=======
from typing import IO, Callable, Iterator
>>>>>>> 64fb1e56

from sphinx.util import logging
from sphinx.util.typing import Inventory

BUFSIZE = 16 * 1024
logger = logging.getLogger(__name__)

if TYPE_CHECKING:
    from sphinx.builders import Builder
    from sphinx.environment import BuildEnvironment


class InventoryFileReader:
    """A file reader for inventory file.

    This reader supports mixture of texts and compressed texts.
    """

    def __init__(self, stream: IO) -> None:
        self.stream = stream
        self.buffer = b''
        self.eof = False

    def read_buffer(self) -> None:
        chunk = self.stream.read(BUFSIZE)
        if chunk == b'':
            self.eof = True
        self.buffer += chunk

    def readline(self) -> str:
        pos = self.buffer.find(b'\n')
        if pos != -1:
            line = self.buffer[:pos].decode()
            self.buffer = self.buffer[pos + 1:]
        elif self.eof:
            line = self.buffer.decode()
            self.buffer = b''
        else:
            self.read_buffer()
            line = self.readline()

        return line

    def readlines(self) -> Iterator[str]:
        while not self.eof:
            line = self.readline()
            if line:
                yield line

    def read_compressed_chunks(self) -> Iterator[bytes]:
        decompressor = zlib.decompressobj()
        while not self.eof:
            self.read_buffer()
            yield decompressor.decompress(self.buffer)
            self.buffer = b''
        yield decompressor.flush()

    def read_compressed_lines(self) -> Iterator[str]:
        buf = b''
        for chunk in self.read_compressed_chunks():
            buf += chunk
            pos = buf.find(b'\n')
            while pos != -1:
                yield buf[:pos].decode()
                buf = buf[pos + 1:]
                pos = buf.find(b'\n')


class InventoryFile:
    @classmethod
    def load(cls, stream: IO, uri: str, joinfunc: Callable) -> Inventory:
        reader = InventoryFileReader(stream)
        line = reader.readline().rstrip()
        if line == '# Sphinx inventory version 1':
            return cls.load_v1(reader, uri, joinfunc)
        elif line == '# Sphinx inventory version 2':
            return cls.load_v2(reader, uri, joinfunc)
        else:
            raise ValueError('invalid inventory header: %s' % line)

    @classmethod
    def load_v1(cls, stream: InventoryFileReader, uri: str, join: Callable) -> Inventory:
        invdata = {}  # type: Inventory
        projname = stream.readline().rstrip()[11:]
        version = stream.readline().rstrip()[11:]
        for line in stream.readlines():
            name, type, location = line.rstrip().split(None, 2)
            location = join(uri, location)
            # version 1 did not add anchors to the location
            if type == 'mod':
                type = 'py:module'
                location += '#module-' + name
            else:
                type = 'py:' + type
                location += '#' + name
            invdata.setdefault(type, {})[name] = (projname, version, location, '-')
        return invdata

    @classmethod
    def load_v2(cls, stream: InventoryFileReader, uri: str, join: Callable) -> Inventory:
        invdata = {}  # type: Inventory
        projname = stream.readline().rstrip()[11:]
        version = stream.readline().rstrip()[11:]
        line = stream.readline()
        if 'zlib' not in line:
            raise ValueError('invalid inventory header (not compressed): %s' % line)

        for line in stream.read_compressed_lines():
            # be careful to handle names with embedded spaces correctly
            m = re.match(r'(?x)(.+?)\s+(\S+)\s+(-?\d+)\s+?(\S*)\s+(.*)',
                         line.rstrip())
            if not m:
                continue
            name, type, prio, location, dispname = m.groups()
            if ':' not in type:
                # wrong type value. type should be in the form of "{domain}:{objtype}"
                #
                # Note: To avoid the regex DoS, this is implemented in python (refs: #8175)
                continue
            if type == 'py:module' and type in invdata and name in invdata[type]:
                # due to a bug in 1.1 and below,
                # two inventory entries are created
                # for Python modules, and the first
                # one is correct
                continue
            if location.endswith('$'):
                location = location[:-1] + name
            location = join(uri, location)
            invdata.setdefault(type, {})[name] = (projname, version,
                                                  location, dispname)
        return invdata

    @classmethod
    def dump(cls, filename: str, env: "BuildEnvironment", builder: "Builder") -> None:
        def escape(string: str) -> str:
            return re.sub("\\s+", " ", string)

        with open(os.path.join(filename), 'wb') as f:
            # header
            f.write(('# Sphinx inventory version 2\n'
                     '# Project: %s\n'
                     '# Version: %s\n'
                     '# The remainder of this file is compressed using zlib.\n' %
                     (escape(env.config.project),
                      escape(env.config.version))).encode())

            # body
            compressor = zlib.compressobj(9)
            for domainname, domain in sorted(env.domains.items()):
                for name, dispname, typ, docname, anchor, prio in \
                        sorted(domain.get_objects()):
                    if anchor.endswith(name):
                        # this can shorten the inventory by as much as 25%
                        anchor = anchor[:-len(name)] + '$'
                    uri = builder.get_target_uri(docname)
                    if anchor:
                        uri += '#' + anchor
                    if dispname == name:
                        dispname = '-'
                    entry = ('%s %s:%s %s %s %s\n' %
                             (name, domainname, typ, prio, uri, dispname))
                    f.write(compressor.compress(entry.encode()))
            f.write(compressor.flush())<|MERGE_RESOLUTION|>--- conflicted
+++ resolved
@@ -10,12 +10,7 @@
 import os
 import re
 import zlib
-<<<<<<< HEAD
-from typing import Callable, IO, Iterator
-from typing import TYPE_CHECKING
-=======
-from typing import IO, Callable, Iterator
->>>>>>> 64fb1e56
+from typing import IO, TYPE_CHECKING, Callable, Iterator
 
 from sphinx.util import logging
 from sphinx.util.typing import Inventory
