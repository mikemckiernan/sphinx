# -*- coding: utf-8 -*-
"""
    sphinx.cmdline
    ~~~~~~~~~~~~~~

    sphinx-build command-line handling.

    :copyright: Copyright 2007-2014 by the Sphinx team, see AUTHORS.
    :license: BSD, see LICENSE for details.
"""
from __future__ import print_function

import os
import sys
import optparse
import traceback
from os import path

from six import text_type, binary_type
from docutils.utils import SystemMessage

from sphinx import __version__
from sphinx.errors import SphinxError
from sphinx.application import Sphinx
from sphinx.util import Tee, format_exception_cut_frames, save_traceback
from sphinx.util.console import red, nocolor, color_terminal
from sphinx.util.osutil import abspath, fs_encoding
from sphinx.util.pycompat import terminal_safe


def usage(argv, msg=None):
    if msg:
        print(msg, file=sys.stderr)
        print(file=sys.stderr)

USAGE = """\
Sphinx v%s
Usage: %%prog [options] sourcedir outdir [filenames...]

Filename arguments:
  without -a and without filenames, write new and changed files.
  with -a, write all files.
  with filenames, write these.
""" % __version__

EPILOG = """\
For more information, visit <http://sphinx-doc.org/>.
"""


class MyFormatter(optparse.IndentedHelpFormatter):
    def format_usage(self, usage):
        return usage

    def format_help(self, formatter):
        result = []
        if self.description:
            result.append(self.format_description(formatter))
        if self.option_list:
            result.append(self.format_option_help(formatter))
        return "\n".join(result)


def main(argv):
    if not color_terminal():
        nocolor()

    parser = optparse.OptionParser(USAGE, epilog=EPILOG, formatter=MyFormatter())
    parser.add_option('--version', action='store_true', dest='version',
                      help='show version information and exit')

    group = parser.add_option_group('General options')
    group.add_option('-b', metavar='BUILDER', dest='builder', default='html',
                     help='builder to use; default is html')
    group.add_option('-a', action='store_true', dest='force_all',
                     help='write all files; default is to only write new and '
                     'changed files')
    group.add_option('-E', action='store_true', dest='freshenv',
                     help='don\'t use a saved environment, always read '
                     'all files')
    group.add_option('-d', metavar='PATH', default=None, dest='doctreedir',
                     help='path for the cached environment and doctree files '
                     '(default: outdir/.doctrees)')
    group.add_option('-j', metavar='N', default=1, type='int', dest='jobs',
                     help='build in parallel with N processes where possible')
    # this option never gets through to this point (it is intercepted earlier)
    # group.add_option('-M', metavar='BUILDER', dest='make_mode',
    #                 help='"make" mode -- as used by Makefile, like '
    #                 '"sphinx-build -M html"')

    group = parser.add_option_group('Build configuration options')
    group.add_option('-c', metavar='PATH', dest='confdir',
                     help='path where configuration file (conf.py) is located '
                     '(default: same as sourcedir)')
    group.add_option('-C', action='store_true', dest='noconfig',
                     help='use no config file at all, only -D options')
    group.add_option('-D', metavar='setting=value', action='append',
                     dest='define', default=[],
                     help='override a setting in configuration file')
    group.add_option('-A', metavar='name=value', action='append',
                     dest='htmldefine', default=[],
                     help='pass a value into HTML templates')
    group.add_option('-t', metavar='TAG', action='append',
                     dest='tags', default=[],
                     help='define tag: include "only" blocks with TAG')
    group.add_option('-n', action='store_true', dest='nitpicky',
                     help='nit-picky mode, warn about all missing references')

    group = parser.add_option_group('Console output options')
    group.add_option('-v', action='count', dest='verbosity', default=0,
                     help='increase verbosity (can be repeated)')
    group.add_option('-q', action='store_true', dest='quiet',
                     help='no output on stdout, just warnings on stderr')
    group.add_option('-Q', action='store_true', dest='really_quiet',
                     help='no output at all, not even warnings')
    group.add_option('-N', action='store_true', dest='nocolor',
                     help='do not emit colored output')
    group.add_option('-w', metavar='FILE', dest='warnfile',
                     help='write warnings (and errors) to given file')
    group.add_option('-W', action='store_true', dest='warningiserror',
                     help='turn warnings into errors')
    group.add_option('-T', action='store_true', dest='traceback',
                     help='show full traceback on exception')
    group.add_option('-P', action='store_true', dest='pdb',
                     help='run Pdb on exception')

    # parse options
    try:
        opts, args = parser.parse_args(argv[1:])
    except SystemExit as err:
        return err.code

    # handle basic options
    if opts.version:
        print('Sphinx (sphinx-build) %s' % __version__)
        return 0

    # get paths (first and second positional argument)
    try:
        srcdir = abspath(args[0])
        confdir = abspath(opts.confdir or srcdir)
        if opts.noconfig:
            confdir = None
        if not path.isdir(srcdir):
            print('Error: Cannot find source directory `%s\'.' % srcdir,
                  file=sys.stderr)
            return 1
        if not opts.noconfig and not path.isfile(path.join(confdir, 'conf.py')):
            print('Error: Config directory doesn\'t contain a conf.py file.',
                  file=sys.stderr)
            return 1
        outdir = abspath(args[1])
    except IndexError:
        usage(argv, 'Error: Insufficient arguments.')
        return 1
    except UnicodeError:
        print(
            'Error: Multibyte filename not supported on this filesystem '
            'encoding (%r).' % fs_encoding, file=sys.stderr)
        return 1

    # handle remaining filename arguments
    filenames = args[2:]
    err = 0
    for filename in filenames:
        if not path.isfile(filename):
            print('Error: Cannot find file %r.' % filename, file=sys.stderr)
            err = 1
    if err:
        return 1

    # likely encoding used for command-line arguments
    try:
        locale = __import__('locale')  # due to submodule of the same name
        likely_encoding = locale.getpreferredencoding()
    except Exception:
        likely_encoding = None

    if opts.force_all and filenames:
        print('Error: Cannot combine -a option and filenames.', file=sys.stderr)
        return 1

    if opts.nocolor:
        nocolor()

    doctreedir = abspath(opts.doctreedir or path.join(outdir, '.doctrees'))

    status = sys.stdout
    warning = sys.stderr
    error = sys.stderr

    if opts.quiet:
        status = None
    if opts.really_quiet:
        status = warning = None
    if warning and opts.warnfile:
        try:
            warnfp = open(opts.warnfile, 'w')
        except Exception as exc:
            print('Error: Cannot open warning file %r: %s' %
                  (opts.warnfile, exc), file=sys.stderr)
            sys.exit(1)
        warning = Tee(warning, warnfp)
        error = warning

    confoverrides = {}
    for val in opts.define:
        try:
            key, val = val.split('=')
        except ValueError:
            print('Error: -D option argument must be in the form name=value.',
                  file=sys.stderr)
            return 1
        if likely_encoding and isinstance(val, binary_type):
            try:
                val = val.decode(likely_encoding)
            except UnicodeError:
                pass
        confoverrides[key] = val

    for val in opts.htmldefine:
        try:
            key, val = val.split('=')
        except ValueError:
            print('Error: -A option argument must be in the form name=value.',
                  file=sys.stderr)
            return 1
        try:
            val = int(val)
        except ValueError:
            if likely_encoding and isinstance(val, binary_type):
                try:
                    val = val.decode(likely_encoding)
                except UnicodeError:
                    pass
        confoverrides['html_context.%s' % key] = val

    if opts.nitpicky:
        confoverrides['nitpicky'] = True

    app = None
    try:
        app = Sphinx(srcdir, confdir, outdir, doctreedir, opts.builder,
                     confoverrides, status, warning, opts.freshenv,
                     opts.warningiserror, opts.tags, opts.verbosity, opts.jobs)
        app.build(opts.force_all, filenames)
        return app.statuscode
    except (Exception, KeyboardInterrupt) as err:
        if opts.pdb:
            import pdb
            print(red('Exception occurred while building, starting debugger:'),
                  file=error)
            traceback.print_exc()
            pdb.post_mortem(sys.exc_info()[2])
        else:
            print(file=error)
            if opts.verbosity or opts.traceback:
                traceback.print_exc(None, error)
                print(file=error)
            if isinstance(err, KeyboardInterrupt):
                print('interrupted!', file=error)
            elif isinstance(err, SystemMessage):
                print(red('reST markup error:'), file=error)
                print(terminal_safe(err.args[0]), file=error)
            elif isinstance(err, SphinxError):
                print(red('%s:' % err.category), file=error)
                print(terminal_safe(text_type(err)), file=error)
            elif isinstance(err, UnicodeError):
                print(red('Encoding error:'), file=error)
                print(terminal_safe(text_type(err)), file=error)
                tbpath = save_traceback(app)
                print(red('The full traceback has been saved in %s, if you want '
                          'to report the issue to the developers.' % tbpath),
                      file=error)
            else:
                print(red('Exception occurred:'), file=error)
                print(format_exception_cut_frames().rstrip(), file=error)
                tbpath = save_traceback(app)
<<<<<<< HEAD
                print(red('The full traceback has been saved in %s, if you '
                          'want to report the issue to the developers.' % tbpath),
                      file=error)
                print('Please also report this if it was a user error, so '
                      'that a better error message can be provided next time.',
                      file=error)
                print('A bug report can be filed in the tracker at '
                      '<https://bitbucket.org/birkenfeld/sphinx/issues/>. Thanks!',
                      file=error)
=======
                print >>error, red('The full traceback has been saved '
                                   'in %s, if you want to report the '
                                   'issue to the developers.' % tbpath)
                print >>error, ('Please also report this if it was a user '
                                'error, so that a better error message '
                                'can be provided next time.')
                print >>error, (
                    'A bug report can be filed in the tracker at '
                    '<https://github.com/sphinx-doc/sphinx/issues>. Thanks!')
>>>>>>> a84e0366
            return 1<|MERGE_RESOLUTION|>--- conflicted
+++ resolved
@@ -276,7 +276,6 @@
                 print(red('Exception occurred:'), file=error)
                 print(format_exception_cut_frames().rstrip(), file=error)
                 tbpath = save_traceback(app)
-<<<<<<< HEAD
                 print(red('The full traceback has been saved in %s, if you '
                           'want to report the issue to the developers.' % tbpath),
                       file=error)
@@ -284,17 +283,6 @@
                       'that a better error message can be provided next time.',
                       file=error)
                 print('A bug report can be filed in the tracker at '
-                      '<https://bitbucket.org/birkenfeld/sphinx/issues/>. Thanks!',
-                      file=error)
-=======
-                print >>error, red('The full traceback has been saved '
-                                   'in %s, if you want to report the '
-                                   'issue to the developers.' % tbpath)
-                print >>error, ('Please also report this if it was a user '
-                                'error, so that a better error message '
-                                'can be provided next time.')
-                print >>error, (
-                    'A bug report can be filed in the tracker at '
-                    '<https://github.com/sphinx-doc/sphinx/issues>. Thanks!')
->>>>>>> a84e0366
+                      '<https://github.com/sphinx-doc/sphinx/issues>. Thanks!',
+                      file=error)
             return 1