# -*- coding: utf-8 -*-
"""
    sphinx.builders.html
    ~~~~~~~~~~~~~~~~~~~~

    Several HTML builders.

    :copyright: Copyright 2007-2018 by the Sphinx team, see AUTHORS.
    :license: BSD, see LICENSE for details.
"""

import pickle
import posixpath
import re
import sys
import types
import warnings
from hashlib import md5
from os import path

import docutils
from docutils import nodes
from docutils.core import Publisher
from docutils.frontend import OptionParser
from docutils.io import DocTreeInput, StringOutput
from docutils.readers.doctree import Reader as DoctreeReader
from docutils.utils import relative_path
from six import text_type, string_types

from sphinx import package_dir, __display_version__
from sphinx.application import ENV_PICKLE_FILENAME
from sphinx.builders import Builder
from sphinx.config import string_classes
from sphinx.deprecation import RemovedInSphinx30Warning
from sphinx.environment.adapters.asset import ImageAdapter
from sphinx.environment.adapters.indexentries import IndexEntries
from sphinx.environment.adapters.toctree import TocTree
from sphinx.errors import ConfigError, ThemeError
from sphinx.highlighting import PygmentsBridge
from sphinx.locale import _, __
from sphinx.search import js_index
from sphinx.theming import HTMLThemeFactory
from sphinx.util import jsonimpl, logging, status_iterator
from sphinx.util.console import bold, darkgreen  # type: ignore
from sphinx.util.docutils import is_html5_writer_available, new_document
from sphinx.util.fileutil import copy_asset
from sphinx.util.i18n import format_date
from sphinx.util.inventory import InventoryFile
from sphinx.util.matching import patmatch, Matcher, DOTFILES
from sphinx.util.nodes import inline_all_toctrees
from sphinx.util.osutil import SEP, os_path, relative_uri, ensuredir, \
    movefile, copyfile
from sphinx.util.pycompat import htmlescape
from sphinx.writers.html import HTMLWriter, HTMLTranslator

if False:
    # For type annotation
    from typing import Any, Dict, IO, Iterable, Iterator, List, Type, Tuple, Union  # NOQA
    from sphinx.application import Sphinx  # NOQA
    from sphinx.config import Config  # NOQA
    from sphinx.domains import Domain, Index  # NOQA
    from sphinx.util.tags import Tags  # NOQA

# Experimental HTML5 Writer
if is_html5_writer_available():
    from sphinx.writers.html5 import HTML5Translator
    html5_ready = True
else:
    html5_ready = False

#: the filename for the inventory of objects
INVENTORY_FILENAME = 'objects.inv'
#: the filename for the "last build" file (for serializing builders)
LAST_BUILD_FILENAME = 'last_build'

logger = logging.getLogger(__name__)
return_codes_re = re.compile('[\r\n]+')


def get_stable_hash(obj):
    # type: (Any) -> unicode
    """
    Return a stable hash for a Python data structure.  We can't just use
    the md5 of str(obj) since for example dictionary items are enumerated
    in unpredictable order due to hash randomization in newer Pythons.
    """
    if isinstance(obj, dict):
        return get_stable_hash(list(obj.items()))
    elif isinstance(obj, (list, tuple)):
        obj = sorted(get_stable_hash(o) for o in obj)
    return md5(text_type(obj).encode('utf8')).hexdigest()


<<<<<<< HEAD
=======
class CSSContainer(list):
    """The container for stylesheets.

    To support the extensions which access the container directly, this wraps
    the entry with Stylesheet class.
    """
    def append(self, obj):
        # type: (Union[unicode, Stylesheet]) -> None
        if isinstance(obj, Stylesheet):
            super(CSSContainer, self).append(obj)
        else:
            super(CSSContainer, self).append(Stylesheet(obj))

    def insert(self, index, obj):
        # type: (int, Union[unicode, Stylesheet]) -> None
        warnings.warn('builder.css_files is deprecated. '
                      'Please use app.add_stylesheet() instead.',
                      RemovedInSphinx20Warning, stacklevel=2)
        if isinstance(obj, Stylesheet):
            super(CSSContainer, self).insert(index, obj)
        else:
            super(CSSContainer, self).insert(index, Stylesheet(obj))

    def extend(self, other):  # type: ignore
        # type: (List[Union[unicode, Stylesheet]]) -> None
        warnings.warn('builder.css_files is deprecated. '
                      'Please use app.add_stylesheet() instead.',
                      RemovedInSphinx20Warning, stacklevel=2)
        for item in other:
            self.append(item)

    def __iadd__(self, other):  # type: ignore
        # type: (List[Union[unicode, Stylesheet]]) -> CSSContainer
        warnings.warn('builder.css_files is deprecated. '
                      'Please use app.add_stylesheet() instead.',
                      RemovedInSphinx20Warning, stacklevel=2)
        for item in other:
            self.append(item)
        return self

    def __add__(self, other):
        # type: (List[Union[unicode, Stylesheet]]) -> CSSContainer
        ret = CSSContainer(self)
        ret += other
        return ret


>>>>>>> f4d7b2e6
class Stylesheet(text_type):
    """A metadata of stylesheet.

    To keep compatibility with old themes, an instance of stylesheet behaves as
    its filename (str).
    """

    attributes = None   # type: Dict[unicode, unicode]
    filename = None     # type: unicode

    def __new__(cls, filename, *args, **attributes):
        # type: (unicode, unicode, unicode) -> None
        self = text_type.__new__(cls, filename)  # type: ignore
        self.filename = filename
        self.attributes = attributes
        self.attributes.setdefault('rel', 'stylesheet')
        self.attributes.setdefault('type', 'text/css')
        if args:  # old style arguments (rel, title)
            self.attributes['rel'] = args[0]
            self.attributes['title'] = args[1]

        return self


class JSContainer(list):
    """The container for JavaScript scripts."""
    def insert(self, index, obj):
        # type: (int, unicode) -> None
        warnings.warn('builder.script_files is deprecated. '
                      'Please use app.add_js_file() instead.',
                      RemovedInSphinx30Warning, stacklevel=2)
        super(JSContainer, self).insert(index, obj)

    def extend(self, other):  # type: ignore
        # type: (List[unicode]) -> None
        warnings.warn('builder.script_files is deprecated. '
                      'Please use app.add_js_file() instead.',
                      RemovedInSphinx30Warning, stacklevel=2)
        for item in other:
            self.append(item)

    def __iadd__(self, other):  # type: ignore
        # type: (List[unicode]) -> JSContainer
        warnings.warn('builder.script_files is deprecated. '
                      'Please use app.add_js_file() instead.',
                      RemovedInSphinx30Warning, stacklevel=2)
        for item in other:
            self.append(item)
        return self

    def __add__(self, other):
        # type: (List[unicode]) -> JSContainer
        ret = JSContainer(self)
        ret += other
        return ret


class JavaScript(text_type):
    """A metadata of javascript file.

    To keep compatibility with old themes, an instance of javascript behaves as
    its filename (str).
    """

    attributes = None   # type: Dict[unicode, unicode]
    filename = None     # type: unicode

    def __new__(cls, filename, **attributes):
        # type: (unicode, **unicode) -> None
        self = text_type.__new__(cls, filename)  # type: ignore
        self.filename = filename
        self.attributes = attributes
        self.attributes.setdefault('type', 'text/javascript')

        return self


class BuildInfo:
    """buildinfo file manipulator.

    HTMLBuilder and its family are storing their own envdata to ``.buildinfo``.
    This class is a manipulator for the file.
    """

    @classmethod
    def load(cls, f):
        # type: (IO) -> BuildInfo
        try:
            lines = f.readlines()
            assert lines[0].rstrip() == '# Sphinx build info version 1'
            assert lines[2].startswith('config: ')
            assert lines[3].startswith('tags: ')

            build_info = BuildInfo()
            build_info.config_hash = lines[2].split()[1].strip()
            build_info.tags_hash = lines[3].split()[1].strip()
            return build_info
        except Exception as exc:
            raise ValueError(__('build info file is broken: %r') % exc)

    def __init__(self, config=None, tags=None, config_categories=[]):
        # type: (Config, Tags, List[unicode]) -> None
        self.config_hash = u''
        self.tags_hash = u''

        if config:
            values = dict((c.name, c.value) for c in config.filter(config_categories))
            self.config_hash = get_stable_hash(values)

        if tags:
            self.tags_hash = get_stable_hash(sorted(tags))

    def __eq__(self, other):  # type: ignore
        # type: (BuildInfo) -> bool
        return (self.config_hash == other.config_hash and
                self.tags_hash == other.tags_hash)

    def dump(self, f):
        # type: (IO) -> None
        f.write('# Sphinx build info version 1\n'
                '# This file hashes the configuration used when building these files.'
                ' When it is not found, a full rebuild will be done.\n'
                'config: %s\n'
                'tags: %s\n' %
                (self.config_hash, self.tags_hash))


class StandaloneHTMLBuilder(Builder):
    """
    Builds standalone HTML docs.
    """
    name = 'html'
    format = 'html'
    epilog = __('The HTML pages are in %(outdir)s.')

    copysource = True
    allow_parallel = True
    out_suffix = '.html'
    link_suffix = '.html'  # defaults to matching out_suffix
    indexer_format = js_index  # type: Any
    indexer_dumps_unicode = True
    # create links to original images from images [True/False]
    html_scaled_image_link = True
    supported_image_types = ['image/svg+xml', 'image/png',
                             'image/gif', 'image/jpeg']
    supported_remote_images = True
    supported_data_uri_images = True
    searchindex_filename = 'searchindex.js'
    add_permalinks = True
    allow_sharp_as_current_path = True
    embedded = False  # for things like HTML help or Qt help: suppresses sidebar
    search = True  # for things like HTML help and Apple help: suppress search
    use_index = False
    download_support = True  # enable download role
    # use html5 translator by default
    default_html5_translator = False

    imgpath = None          # type: unicode
    domain_indices = []     # type: List[Tuple[unicode, Type[Index], List[Tuple[unicode, List[List[Union[unicode, int]]]]], bool]]  # NOQA

    # cached publisher object for snippets
    _publisher = None

    def __init__(self, app):
        # type: (Sphinx) -> None
        super(StandaloneHTMLBuilder, self).__init__(app)

        # CSS files
        self.css_files = []  # type: List[Dict[unicode, unicode]]

        # JS files
        self.script_files = JSContainer()  # type: List[JavaScript]

    def init(self):
        # type: () -> None
        self.build_info = self.create_build_info()
        # basename of images directory
        self.imagedir = '_images'
        # section numbers for headings in the currently visited document
        self.secnumbers = {}  # type: Dict[unicode, Tuple[int, ...]]
        # currently written docname
        self.current_docname = None  # type: unicode

        self.init_templates()
        self.init_highlighter()
        self.init_css_files()
        self.init_js_files()

        html_file_suffix = self.get_builder_config('file_suffix', 'html')
        if html_file_suffix is not None:
            self.out_suffix = html_file_suffix

        html_link_suffix = self.get_builder_config('link_suffix', 'html')
        if html_link_suffix is not None:
            self.link_suffix = html_link_suffix
        else:
            self.link_suffix = self.out_suffix

        self.use_index = self.get_builder_config('use_index', 'html')

        if self.config.html_experimental_html5_writer and not html5_ready:
            logger.warning(__('html_experimental_html5_writer is set, but current version '
                              'is old. Docutils\' version should be 0.13 or newer, but %s.'),
                           docutils.__version__)

    def create_build_info(self):
        # type: () -> BuildInfo
        return BuildInfo(self.config, self.tags, ['html'])

    def _get_translations_js(self):
        # type: () -> unicode
        candidates = [path.join(dir, self.config.language,
                                'LC_MESSAGES', 'sphinx.js')
                      for dir in self.config.locale_dirs] + \
                     [path.join(package_dir, 'locale', self.config.language,
                                'LC_MESSAGES', 'sphinx.js'),
                      path.join(sys.prefix, 'share/sphinx/locale',
                                self.config.language, 'sphinx.js')]

        for jsfile in candidates:
            if path.isfile(jsfile):
                return jsfile
        return None

    def get_theme_config(self):
        # type: () -> Tuple[unicode, Dict]
        return self.config.html_theme, self.config.html_theme_options

    def init_templates(self):
        # type: () -> None
        theme_factory = HTMLThemeFactory(self.app)
        themename, themeoptions = self.get_theme_config()
        self.theme = theme_factory.create(themename)
        self.theme_options = themeoptions.copy()
        self.create_template_bridge()
        self.templates.init(self, self.theme)

    def init_highlighter(self):
        # type: () -> None
        # determine Pygments style and create the highlighter
        if self.config.pygments_style is not None:
            style = self.config.pygments_style
        elif self.theme:
            style = self.theme.get_config('theme', 'pygments_style', 'none')
        else:
            style = 'sphinx'
        self.highlighter = PygmentsBridge('html', style)

    def init_css_files(self):
        # type: () -> None
        for filename, attrs in self.app.registry.css_files:
            self.add_css_file(filename, **attrs)

        for filename, attrs in self.get_builder_config('css_files', 'html'):
            self.add_css_file(filename, **attrs)

    def add_css_file(self, filename, **kwargs):
        # type: (unicode, **unicode) -> None
        if '://' not in filename:
            filename = posixpath.join('_static', filename)

        self.css_files.append(Stylesheet(filename, **kwargs))  # type: ignore

    def init_js_files(self):
        # type: () -> None
        self.add_js_file('jquery.js')
        self.add_js_file('underscore.js')
        self.add_js_file('doctools.js')

        for filename, attrs in self.app.registry.js_files:
            self.add_js_file(filename, **attrs)

        for filename, attrs in self.get_builder_config('js_files', 'html'):
            self.add_js_file(filename, **attrs)

        if self.config.language and self._get_translations_js():
            self.add_js_file('translations.js')

    def add_js_file(self, filename, **kwargs):
        # type: (unicode, **unicode) -> None
        if filename and '://' not in filename:
            filename = posixpath.join('_static', filename)

        self.script_files.append(JavaScript(filename, **kwargs))

    @property
    def default_translator_class(self):
        # type: () -> nodes.NodeVisitor
        use_html5_writer = self.config.html_experimental_html5_writer
        if use_html5_writer is None:
            use_html5_writer = self.default_html5_translator

        if use_html5_writer and html5_ready:
            return HTML5Translator
        else:
            return HTMLTranslator

    @property
    def math_renderer_name(self):
        # type: () -> unicode
        name = self.get_builder_config('math_renderer', 'html')
        if name is not None:
            # use given name
            return name
        else:
            # not given: choose a math_renderer from registered ones as possible
            renderers = list(self.app.registry.html_inline_math_renderers)
            if len(renderers) == 1:
                # only default math_renderer (mathjax) is registered
                return renderers[0]
            elif len(renderers) == 2:
                # default and another math_renderer are registered; prior the another
                renderers.remove('mathjax')
                return renderers[0]
            else:
                # many math_renderers are registered. can't choose automatically!
                return None

    def get_outdated_docs(self):
        # type: () -> Iterator[unicode]
        try:
            with open(path.join(self.outdir, '.buildinfo')) as fp:
                buildinfo = BuildInfo.load(fp)

            if self.build_info != buildinfo:
                for docname in self.env.found_docs:
                    yield docname
                return
        except ValueError as exc:
            logger.warning(__('Failed to read build info file: %r'), exc)
        except IOError:
            # ignore errors on reading
            pass

        if self.templates:
            template_mtime = self.templates.newest_template_mtime()
        else:
            template_mtime = 0
        for docname in self.env.found_docs:
            if docname not in self.env.all_docs:
                yield docname
                continue
            targetname = self.get_outfilename(docname)
            try:
                targetmtime = path.getmtime(targetname)
            except Exception:
                targetmtime = 0
            try:
                srcmtime = max(path.getmtime(self.env.doc2path(docname)),
                               template_mtime)
                if srcmtime > targetmtime:
                    yield docname
            except EnvironmentError:
                # source doesn't exist anymore
                pass

    def get_asset_paths(self):
        # type: () -> List[unicode]
        return self.config.html_extra_path + self.config.html_static_path

    def render_partial(self, node):
        # type: (nodes.Nodes) -> Dict[unicode, unicode]
        """Utility: Render a lone doctree node."""
        if node is None:
            return {'fragment': ''}
        doc = new_document(b'<partial node>')
        doc.append(node)

        if self._publisher is None:
            self._publisher = Publisher(
                source_class = DocTreeInput,
                destination_class=StringOutput)
            self._publisher.set_components('standalone',
                                           'restructuredtext', 'pseudoxml')

        pub = self._publisher

        pub.reader = DoctreeReader()
        pub.writer = HTMLWriter(self)
        pub.process_programmatic_settings(
            None, {'output_encoding': 'unicode'}, None)
        pub.set_source(doc, None)
        pub.set_destination(None, None)
        pub.publish()
        return pub.writer.parts

    def prepare_writing(self, docnames):
        # type: (Iterable[unicode]) -> nodes.Node
        # create the search indexer
        self.indexer = None
        if self.search:
            from sphinx.search import IndexBuilder
            lang = self.config.html_search_language or self.config.language
            if not lang:
                lang = 'en'
            self.indexer = IndexBuilder(self.env, lang,
                                        self.config.html_search_options,
                                        self.config.html_search_scorer)
            self.load_indexer(docnames)

        self.docwriter = HTMLWriter(self)
        self.docsettings = OptionParser(
            defaults=self.env.settings,
            components=(self.docwriter,),
            read_config_files=True).get_default_values()
        self.docsettings.compact_lists = bool(self.config.html_compact_lists)

        # determine the additional indices to include
        self.domain_indices = []
        # html_domain_indices can be False/True or a list of index names
        indices_config = self.config.html_domain_indices
        if indices_config:
            for domain_name in sorted(self.env.domains):
                domain = None  # type: Domain
                domain = self.env.domains[domain_name]
                for indexcls in domain.indices:
                    indexname = '%s-%s' % (domain.name, indexcls.name)  # type: unicode
                    if isinstance(indices_config, list):
                        if indexname not in indices_config:
                            continue
                    content, collapse = indexcls(domain).generate()
                    if content:
                        self.domain_indices.append(
                            (indexname, indexcls, content, collapse))

        # format the "last updated on" string, only once is enough since it
        # typically doesn't include the time of day
        lufmt = self.config.html_last_updated_fmt
        if lufmt is not None:
            self.last_updated = format_date(lufmt or _('%b %d, %Y'),
                                            language=self.config.language)
        else:
            self.last_updated = None

        logo = self.config.html_logo and \
            path.basename(self.config.html_logo) or ''

        favicon = self.config.html_favicon and \
            path.basename(self.config.html_favicon) or ''

        if not isinstance(self.config.html_use_opensearch, string_types):
            logger.warning(__('html_use_opensearch config value must now be a string'))

        self.relations = self.env.collect_relations()

        rellinks = []  # type: List[Tuple[unicode, unicode, unicode, unicode]]
        if self.use_index:
            rellinks.append(('genindex', _('General Index'), 'I', _('index')))
        for indexname, indexcls, content, collapse in self.domain_indices:
            # if it has a short name
            if indexcls.shortname:
                rellinks.append((indexname, indexcls.localname,
                                 '', indexcls.shortname))

        if self.config.html_style is not None:
            stylename = self.config.html_style
        elif self.theme:
            stylename = self.theme.get_config('theme', 'stylesheet')
        else:
            stylename = 'default.css'

        self.globalcontext = dict(
            embedded = self.embedded,
            project = self.config.project,
            release = return_codes_re.sub('', self.config.release),
            version = self.config.version,
            last_updated = self.last_updated,
            copyright = self.config.copyright,
            master_doc = self.config.master_doc,
            use_opensearch = self.config.html_use_opensearch,
            docstitle = self.config.html_title,
            shorttitle = self.config.html_short_title,
            show_copyright = self.config.html_show_copyright,
            show_sphinx = self.config.html_show_sphinx,
            has_source = self.config.html_copy_source,
            show_source = self.config.html_show_sourcelink,
            sourcelink_suffix = self.config.html_sourcelink_suffix,
            file_suffix = self.out_suffix,
            script_files = self.script_files,
            language = self.config.language,
            css_files = self.css_files,
            sphinx_version = __display_version__,
            style = stylename,
            rellinks = rellinks,
            builder = self.name,
            parents = [],
            logo = logo,
            favicon = favicon,
            html5_doctype = self.config.html_experimental_html5_writer and html5_ready,
        )  # type: Dict[unicode, Any]
        if self.theme:
            self.globalcontext.update(
                ('theme_' + key, val) for (key, val) in
                self.theme.get_options(self.theme_options).items())
        self.globalcontext.update(self.config.html_context)

    def get_doc_context(self, docname, body, metatags):
        # type: (unicode, unicode, Dict) -> Dict[unicode, Any]
        """Collect items for the template context of a page."""
        # find out relations
        prev = next = None
        parents = []
        rellinks = self.globalcontext['rellinks'][:]
        related = self.relations.get(docname)
        titles = self.env.titles
        if related and related[2]:
            try:
                next = {
                    'link': self.get_relative_uri(docname, related[2]),
                    'title': self.render_partial(titles[related[2]])['title']
                }
                rellinks.append((related[2], next['title'], 'N', _('next')))
            except KeyError:
                next = None
        if related and related[1]:
            try:
                prev = {
                    'link': self.get_relative_uri(docname, related[1]),
                    'title': self.render_partial(titles[related[1]])['title']
                }
                rellinks.append((related[1], prev['title'], 'P', _('previous')))
            except KeyError:
                # the relation is (somehow) not in the TOC tree, handle
                # that gracefully
                prev = None
        while related and related[0]:
            try:
                parents.append(
                    {'link': self.get_relative_uri(docname, related[0]),
                     'title': self.render_partial(titles[related[0]])['title']})
            except KeyError:
                pass
            related = self.relations.get(related[0])
        if parents:
            # remove link to the master file; we have a generic
            # "back to index" link already
            parents.pop()
        parents.reverse()

        # title rendered as HTML
        title = self.env.longtitles.get(docname)
        title = title and self.render_partial(title)['title'] or ''

        # Suffix for the document
        source_suffix = path.splitext(self.env.doc2path(docname))[1]

        # the name for the copied source
        if self.config.html_copy_source:
            sourcename = docname + source_suffix
            if source_suffix != self.config.html_sourcelink_suffix:
                sourcename += self.config.html_sourcelink_suffix
        else:
            sourcename = ''

        # metadata for the document
        meta = self.env.metadata.get(docname)

        # local TOC and global TOC tree
        self_toc = TocTree(self.env).get_toc_for(docname, self)
        toc = self.render_partial(self_toc)['fragment']

        return dict(
            parents = parents,
            prev = prev,
            next = next,
            title = title,
            meta = meta,
            body = body,
            metatags = metatags,
            rellinks = rellinks,
            sourcename = sourcename,
            toc = toc,
            # only display a TOC if there's more than one item to show
            display_toc = (self.env.toc_num_entries[docname] > 1),
            page_source_suffix = source_suffix,
        )

    def write_doc(self, docname, doctree):
        # type: (unicode, nodes.Node) -> None
        destination = StringOutput(encoding='utf-8')
        doctree.settings = self.docsettings

        self.secnumbers = self.env.toc_secnumbers.get(docname, {})
        self.fignumbers = self.env.toc_fignumbers.get(docname, {})  # type: Dict[unicode, Dict[unicode, Tuple[int, ...]]]  # NOQA
        self.imgpath = relative_uri(self.get_target_uri(docname), '_images')
        self.dlpath = relative_uri(self.get_target_uri(docname), '_downloads')  # type: unicode
        self.current_docname = docname
        self.docwriter.write(doctree, destination)
        self.docwriter.assemble_parts()
        body = self.docwriter.parts['fragment']
        metatags = self.docwriter.clean_meta

        ctx = self.get_doc_context(docname, body, metatags)
        self.handle_page(docname, ctx, event_arg=doctree)

    def write_doc_serialized(self, docname, doctree):
        # type: (unicode, nodes.Node) -> None
        self.imgpath = relative_uri(self.get_target_uri(docname), self.imagedir)
        self.post_process_images(doctree)
        title = self.env.longtitles.get(docname)
        title = title and self.render_partial(title)['title'] or ''
        self.index_page(docname, doctree, title)

    def finish(self):
        # type: () -> None
        self.finish_tasks.add_task(self.gen_indices)
        self.finish_tasks.add_task(self.gen_additional_pages)
        self.finish_tasks.add_task(self.copy_image_files)
        self.finish_tasks.add_task(self.copy_download_files)
        self.finish_tasks.add_task(self.copy_static_files)
        self.finish_tasks.add_task(self.copy_extra_files)
        self.finish_tasks.add_task(self.write_buildinfo)

        # dump the search index
        self.handle_finish()

    def gen_indices(self):
        # type: () -> None
        logger.info(bold(__('generating indices...')), nonl=1)

        # the global general index
        if self.use_index:
            self.write_genindex()

        # the global domain-specific indices
        self.write_domain_indices()

        logger.info('')

    def gen_additional_pages(self):
        # type: () -> None
        # pages from extensions
        for pagelist in self.app.emit('html-collect-pages'):
            for pagename, context, template in pagelist:
                self.handle_page(pagename, context, template)

        logger.info(bold(__('writing additional pages...')), nonl=1)

        # additional pages from conf.py
        for pagename, template in self.config.html_additional_pages.items():
            logger.info(' ' + pagename, nonl=1)
            self.handle_page(pagename, {}, template)

        # the search page
        if self.search:
            logger.info(' search', nonl=1)
            self.handle_page('search', {}, 'search.html')

        # the opensearch xml file
        if self.config.html_use_opensearch and self.search:
            logger.info(' opensearch', nonl=1)
            fn = path.join(self.outdir, '_static', 'opensearch.xml')
            self.handle_page('opensearch', {}, 'opensearch.xml', outfilename=fn)

        logger.info('')

    def write_genindex(self):
        # type: () -> None
        # the total count of lines for each index letter, used to distribute
        # the entries into two columns
        genindex = IndexEntries(self.env).create_index(self)
        indexcounts = []
        for _k, entries in genindex:
            indexcounts.append(sum(1 + len(subitems)
                                   for _, (_, subitems, _) in entries))

        genindexcontext = dict(
            genindexentries = genindex,
            genindexcounts = indexcounts,
            split_index = self.config.html_split_index,
        )
        logger.info(' genindex', nonl=1)

        if self.config.html_split_index:
            self.handle_page('genindex', genindexcontext,
                             'genindex-split.html')
            self.handle_page('genindex-all', genindexcontext,
                             'genindex.html')
            for (key, entries), count in zip(genindex, indexcounts):
                ctx = {'key': key, 'entries': entries, 'count': count,
                       'genindexentries': genindex}
                self.handle_page('genindex-' + key, ctx,
                                 'genindex-single.html')
        else:
            self.handle_page('genindex', genindexcontext, 'genindex.html')

    def write_domain_indices(self):
        # type: () -> None
        for indexname, indexcls, content, collapse in self.domain_indices:
            indexcontext = dict(
                indextitle = indexcls.localname,
                content = content,
                collapse_index = collapse,
            )
            logger.info(' ' + indexname, nonl=1)
            self.handle_page(indexname, indexcontext, 'domainindex.html')

    def copy_image_files(self):
        # type: () -> None
        if self.images:
            stringify_func = ImageAdapter(self.app.env).get_original_image_uri
            ensuredir(path.join(self.outdir, self.imagedir))
            for src in status_iterator(self.images, __('copying images... '), "brown",
                                       len(self.images), self.app.verbosity,
                                       stringify_func=stringify_func):
                dest = self.images[src]
                try:
                    copyfile(path.join(self.srcdir, src),
                             path.join(self.outdir, self.imagedir, dest))
                except Exception as err:
                    logger.warning(__('cannot copy image file %r: %s'),
                                   path.join(self.srcdir, src), err)

    def copy_download_files(self):
        # type: () -> None
        def to_relpath(f):
            # type: (unicode) -> unicode
            return relative_path(self.srcdir, f)
        # copy downloadable files
        if self.env.dlfiles:
            ensuredir(path.join(self.outdir, '_downloads'))
            for src in status_iterator(self.env.dlfiles, __('copying downloadable files... '),
                                       "brown", len(self.env.dlfiles), self.app.verbosity,
                                       stringify_func=to_relpath):
                try:
                    dest = path.join(self.outdir, '_downloads', self.env.dlfiles[src][1])
                    ensuredir(path.dirname(dest))
                    copyfile(path.join(self.srcdir, src), dest)
                except EnvironmentError as err:
                    logger.warning(__('cannot copy downloadable file %r: %s'),
                                   path.join(self.srcdir, src), err)

    def copy_static_files(self):
        # type: () -> None
        try:
            # copy static files
            logger.info(bold(__('copying static files... ')), nonl=True)
            ensuredir(path.join(self.outdir, '_static'))
            # first, create pygments style file
            with open(path.join(self.outdir, '_static', 'pygments.css'), 'w') as f:
                f.write(self.highlighter.get_stylesheet())  # type: ignore
            # then, copy translations JavaScript file
            if self.config.language is not None:
                jsfile = self._get_translations_js()
                if jsfile:
                    copyfile(jsfile, path.join(self.outdir, '_static',
                                               'translations.js'))

            # copy non-minified stemmer JavaScript file
            if self.indexer is not None:
                jsfile = self.indexer.get_js_stemmer_rawcode()
                if jsfile:
                    copyfile(jsfile, path.join(self.outdir, '_static', '_stemmer.js'))

            ctx = self.globalcontext.copy()

            # add context items for search function used in searchtools.js_t
            if self.indexer is not None:
                ctx.update(self.indexer.context_for_searchtool())

            # then, copy over theme-supplied static files
            if self.theme:
                for theme_path in self.theme.get_theme_dirs()[::-1]:
                    entry = path.join(theme_path, 'static')
                    copy_asset(entry, path.join(self.outdir, '_static'), excluded=DOTFILES,
                               context=ctx, renderer=self.templates)
            # then, copy over all user-supplied static files
            excluded = Matcher(self.config.exclude_patterns + ["**/.*"])
            for static_path in self.config.html_static_path:
                entry = path.join(self.confdir, static_path)
                if not path.exists(entry):
                    logger.warning(__('html_static_path entry %r does not exist'), entry)
                    continue
                copy_asset(entry, path.join(self.outdir, '_static'), excluded,
                           context=ctx, renderer=self.templates)
            # copy logo and favicon files if not already in static path
            if self.config.html_logo:
                logobase = path.basename(self.config.html_logo)
                logotarget = path.join(self.outdir, '_static', logobase)
                if not path.isfile(path.join(self.confdir, self.config.html_logo)):
                    logger.warning(__('logo file %r does not exist'), self.config.html_logo)
                elif not path.isfile(logotarget):
                    copyfile(path.join(self.confdir, self.config.html_logo),
                             logotarget)
            if self.config.html_favicon:
                iconbase = path.basename(self.config.html_favicon)
                icontarget = path.join(self.outdir, '_static', iconbase)
                if not path.isfile(path.join(self.confdir, self.config.html_favicon)):
                    logger.warning(__('favicon file %r does not exist'),
                                   self.config.html_favicon)
                elif not path.isfile(icontarget):
                    copyfile(path.join(self.confdir, self.config.html_favicon),
                             icontarget)
            logger.info('done')
        except EnvironmentError as err:
            # TODO: In py3, EnvironmentError (and IOError) was merged into OSError.
            # So it should be replaced by IOError on dropping py2 support
            logger.warning(__('cannot copy static file %r'), err)

    def copy_extra_files(self):
        # type: () -> None
        try:
            # copy html_extra_path files
            logger.info(bold(__('copying extra files... ')), nonl=True)
            excluded = Matcher(self.config.exclude_patterns)

            for extra_path in self.config.html_extra_path:
                entry = path.join(self.confdir, extra_path)
                if not path.exists(entry):
                    logger.warning(__('html_extra_path entry %r does not exist'), entry)
                    continue

                copy_asset(entry, self.outdir, excluded)
            logger.info(__('done'))
        except EnvironmentError as err:
            logger.warning(__('cannot copy extra file %r'), err)

    def write_buildinfo(self):
        # type: () -> None
        try:
            with open(path.join(self.outdir, '.buildinfo'), 'w') as fp:
                self.build_info.dump(fp)
        except IOError as exc:
            logger.warning(__('Failed to write build info file: %r'), exc)

    def cleanup(self):
        # type: () -> None
        # clean up theme stuff
        if self.theme:
            self.theme.cleanup()

    def post_process_images(self, doctree):
        # type: (nodes.Node) -> None
        """Pick the best candidate for an image and link down-scaled images to
        their high res version.
        """
        Builder.post_process_images(self, doctree)

        if self.config.html_scaled_image_link and self.html_scaled_image_link:
            for node in doctree.traverse(nodes.image):
                scale_keys = ('scale', 'width', 'height')
                if not any((key in node) for key in scale_keys) or \
                   isinstance(node.parent, nodes.reference):
                    # docutils does unfortunately not preserve the
                    # ``target`` attribute on images, so we need to check
                    # the parent node here.
                    continue
                uri = node['uri']
                reference = nodes.reference('', '', internal=True)
                if uri in self.images:
                    reference['refuri'] = posixpath.join(self.imgpath,
                                                         self.images[uri])
                else:
                    reference['refuri'] = uri
                node.replace_self(reference)
                reference.append(node)

    def load_indexer(self, docnames):
        # type: (Iterable[unicode]) -> None
        keep = set(self.env.all_docs) - set(docnames)
        try:
            searchindexfn = path.join(self.outdir, self.searchindex_filename)
            if self.indexer_dumps_unicode:
                f = open(searchindexfn, 'r', encoding='utf-8')  # type: ignore
            else:
                f = open(searchindexfn, 'rb')
            with f:
                self.indexer.load(f, self.indexer_format)
        except (IOError, OSError, ValueError):
            if keep:
                logger.warning(__('search index couldn\'t be loaded, but not all '
                                  'documents will be built: the index will be '
                                  'incomplete.'))
        # delete all entries for files that will be rebuilt
        self.indexer.prune(keep)

    def index_page(self, pagename, doctree, title):
        # type: (unicode, nodes.Node, unicode) -> None
        # only index pages with title
        if self.indexer is not None and title:
            filename = self.env.doc2path(pagename, base=None)
            try:
                self.indexer.feed(pagename, filename, title, doctree)
            except TypeError:
                # fallback for old search-adapters
                self.indexer.feed(pagename, title, doctree)  # type: ignore

    def _get_local_toctree(self, docname, collapse=True, **kwds):
        # type: (unicode, bool, Any) -> unicode
        if 'includehidden' not in kwds:
            kwds['includehidden'] = False
        return self.render_partial(TocTree(self.env).get_toctree_for(
            docname, self, collapse, **kwds))['fragment']

    def get_outfilename(self, pagename):
        # type: (unicode) -> unicode
        return path.join(self.outdir, os_path(pagename) + self.out_suffix)

    def add_sidebars(self, pagename, ctx):
        # type: (unicode, Dict) -> None
        def has_wildcard(pattern):
            # type: (unicode) -> bool
            return any(char in pattern for char in '*?[')
        sidebars = None
        matched = None
        customsidebar = None

        # default sidebars settings for selected theme
        if self.theme.name == 'alabaster':
            # provide default settings for alabaster (for compatibility)
            # Note: this will be removed before Sphinx-2.0
            try:
                # get default sidebars settings from alabaster (if defined)
                theme_default_sidebars = self.theme.config.get('theme', 'sidebars')
                if theme_default_sidebars:
                    sidebars = [name.strip() for name in theme_default_sidebars.split(',')]
            except Exception:
                # fallback to better default settings
                sidebars = ['about.html', 'navigation.html', 'relations.html',
                            'searchbox.html', 'donate.html']
        else:
            theme_default_sidebars = self.theme.get_config('theme', 'sidebars', None)
            if theme_default_sidebars:
                sidebars = [name.strip() for name in theme_default_sidebars.split(',')]

        # user sidebar settings
        html_sidebars = self.get_builder_config('sidebars', 'html')
        for pattern, patsidebars in html_sidebars.items():
            if patmatch(pagename, pattern):
                if matched:
                    if has_wildcard(pattern):
                        # warn if both patterns contain wildcards
                        if has_wildcard(matched):
                            logger.warning(__('page %s matches two patterns in '
                                              'html_sidebars: %r and %r'),
                                           pagename, matched, pattern)
                        # else the already matched pattern is more specific
                        # than the present one, because it contains no wildcard
                        continue
                matched = pattern
                sidebars = patsidebars

        if sidebars is None:
            # keep defaults
            pass
<<<<<<< HEAD
=======
        elif isinstance(sidebars, string_types):
            # 0.x compatible mode: insert custom sidebar before searchbox
            customsidebar = sidebars
            sidebars = None
            warnings.warn('Now html_sidebars only allows list of sidebar '
                          'templates as a value. Support for a string value '
                          'will be removed at Sphinx-2.0.',
                          RemovedInSphinx20Warning, stacklevel=2)
>>>>>>> f4d7b2e6

        ctx['sidebars'] = sidebars
        ctx['customsidebar'] = customsidebar

    # --------- these are overwritten by the serialization builder

    def get_target_uri(self, docname, typ=None):
        # type: (unicode, unicode) -> unicode
        return docname + self.link_suffix

    def handle_page(self, pagename, addctx, templatename='page.html',
                    outfilename=None, event_arg=None):
        # type: (unicode, Dict, unicode, unicode, Any) -> None
        ctx = self.globalcontext.copy()
        # current_page_name is backwards compatibility
        ctx['pagename'] = ctx['current_page_name'] = pagename
        ctx['encoding'] = self.config.html_output_encoding
        default_baseuri = self.get_target_uri(pagename)
        # in the singlehtml builder, default_baseuri still contains an #anchor
        # part, which relative_uri doesn't really like...
        default_baseuri = default_baseuri.rsplit('#', 1)[0]

        if self.config.html_baseurl:
            ctx['pageurl'] = posixpath.join(self.config.html_baseurl,
                                            pagename + self.out_suffix)
        else:
            ctx['pageurl'] = None

        def pathto(otheruri, resource=False, baseuri=default_baseuri):
            # type: (unicode, bool, unicode) -> unicode
            if resource and '://' in otheruri:
                # allow non-local resources given by scheme
                return otheruri
            elif not resource:
                otheruri = self.get_target_uri(otheruri)
            uri = relative_uri(baseuri, otheruri) or '#'
            if uri == '#' and not self.allow_sharp_as_current_path:
                uri = baseuri
            return uri
        ctx['pathto'] = pathto

        def css_tag(css):
            # type: (Stylesheet) -> unicode
            attrs = []
            for key in sorted(css.attributes):
                value = css.attributes[key]
                if value is not None:
                    attrs.append('%s="%s"' % (key, htmlescape(value, True)))
            attrs.append('href="%s"' % pathto(css.filename, resource=True))
            return '<link %s />' % ' '.join(attrs)
        ctx['css_tag'] = css_tag

        def hasdoc(name):
            # type: (unicode) -> bool
            if name in self.env.all_docs:
                return True
            elif name == 'search' and self.search:
                return True
            elif name == 'genindex' and self.get_builder_config('use_index', 'html'):
                return True
            return False
        ctx['hasdoc'] = hasdoc

        def warn(*args, **kwargs):
            # type: (Any, Any) -> unicode
            """Simple warn() wrapper for themes."""
            warnings.warn('The template function warn() was deprecated. '
                          'Use warning() instead.',
<<<<<<< HEAD
                          RemovedInSphinx30Warning)
            logger.warning(*args, **kwargs)
=======
                          RemovedInSphinx30Warning, stacklevel=2)
            self.warn(*args, **kwargs)
>>>>>>> f4d7b2e6
            return ''  # return empty string
        ctx['warn'] = warn

        ctx['toctree'] = lambda **kw: self._get_local_toctree(pagename, **kw)
        self.add_sidebars(pagename, ctx)
        ctx.update(addctx)

        self.update_page_context(pagename, templatename, ctx, event_arg)
        newtmpl = self.app.emit_firstresult('html-page-context', pagename,
                                            templatename, ctx, event_arg)
        if newtmpl:
            templatename = newtmpl

        try:
            output = self.templates.render(templatename, ctx)
        except UnicodeError:
            logger.warning(__("a Unicode error occurred when rendering the page %s. "
                              "Please make sure all config values that contain "
                              "non-ASCII content are Unicode strings."), pagename)
            return
        except Exception as exc:
            raise ThemeError(__("An error happened in rendering the page %s.\nReason: %r") %
                             (pagename, exc))

        if not outfilename:
            outfilename = self.get_outfilename(pagename)
        # outfilename's path is in general different from self.outdir
        ensuredir(path.dirname(outfilename))
        try:
            with open(outfilename, 'w',  # type: ignore
                      encoding=ctx['encoding'], errors='xmlcharrefreplace') as f:
                f.write(output)
        except (IOError, OSError) as err:
            logger.warning(__("error writing file %s: %s"), outfilename, err)
        if self.copysource and ctx.get('sourcename'):
            # copy the source file for the "show source" link
            source_name = path.join(self.outdir, '_sources',
                                    os_path(ctx['sourcename']))
            ensuredir(path.dirname(source_name))
            copyfile(self.env.doc2path(pagename), source_name)

    def update_page_context(self, pagename, templatename, ctx, event_arg):
        # type: (unicode, unicode, Dict, Any) -> None
        pass

    def handle_finish(self):
        # type: () -> None
        if self.indexer:
            self.finish_tasks.add_task(self.dump_search_index)
        self.finish_tasks.add_task(self.dump_inventory)

    def dump_inventory(self):
        # type: () -> None
        logger.info(bold(__('dumping object inventory... ')), nonl=True)
        InventoryFile.dump(path.join(self.outdir, INVENTORY_FILENAME), self.env, self)
        logger.info(__('done'))

    def dump_search_index(self):
        # type: () -> None
        logger.info(
            bold(__('dumping search index in %s ... ') % self.indexer.label()),
            nonl=True)
        self.indexer.prune(self.env.all_docs)
        searchindexfn = path.join(self.outdir, self.searchindex_filename)
        # first write to a temporary file, so that if dumping fails,
        # the existing index won't be overwritten
        if self.indexer_dumps_unicode:
            f = open(searchindexfn + '.tmp', 'w', encoding='utf-8')  # type: ignore
        else:
            f = open(searchindexfn + '.tmp', 'wb')
        with f:
            self.indexer.dump(f, self.indexer_format)
        movefile(searchindexfn + '.tmp', searchindexfn)
        logger.info(__('done'))


class DirectoryHTMLBuilder(StandaloneHTMLBuilder):
    """
    A StandaloneHTMLBuilder that creates all HTML pages as "index.html" in
    a directory given by their pagename, so that generated URLs don't have
    ``.html`` in them.
    """
    name = 'dirhtml'

    def get_target_uri(self, docname, typ=None):
        # type: (unicode, unicode) -> unicode
        if docname == 'index':
            return ''
        if docname.endswith(SEP + 'index'):
            return docname[:-5]  # up to sep
        return docname + SEP

    def get_outfilename(self, pagename):
        # type: (unicode) -> unicode
        if pagename == 'index' or pagename.endswith(SEP + 'index'):
            outfilename = path.join(self.outdir, os_path(pagename) +
                                    self.out_suffix)
        else:
            outfilename = path.join(self.outdir, os_path(pagename),
                                    'index' + self.out_suffix)

        return outfilename

    def prepare_writing(self, docnames):
        # type: (Iterable[unicode]) -> None
        StandaloneHTMLBuilder.prepare_writing(self, docnames)
        self.globalcontext['no_search_suffix'] = True


class SingleFileHTMLBuilder(StandaloneHTMLBuilder):
    """
    A StandaloneHTMLBuilder subclass that puts the whole document tree on one
    HTML page.
    """
    name = 'singlehtml'
    epilog = __('The HTML page is in %(outdir)s.')

    copysource = False

    def get_outdated_docs(self):  # type: ignore
        # type: () -> Union[unicode, List[unicode]]
        return 'all documents'

    def get_target_uri(self, docname, typ=None):
        # type: (unicode, unicode) -> unicode
        if docname in self.env.all_docs:
            # all references are on the same page...
            return self.config.master_doc + self.out_suffix + \
                '#document-' + docname
        else:
            # chances are this is a html_additional_page
            return docname + self.out_suffix

    def get_relative_uri(self, from_, to, typ=None):
        # type: (unicode, unicode, unicode) -> unicode
        # ignore source
        return self.get_target_uri(to, typ)

    def fix_refuris(self, tree):
        # type: (nodes.Node) -> None
        # fix refuris with double anchor
        fname = self.config.master_doc + self.out_suffix
        for refnode in tree.traverse(nodes.reference):
            if 'refuri' not in refnode:
                continue
            refuri = refnode['refuri']
            hashindex = refuri.find('#')
            if hashindex < 0:
                continue
            hashindex = refuri.find('#', hashindex + 1)
            if hashindex >= 0:
                refnode['refuri'] = fname + refuri[hashindex:]

    def _get_local_toctree(self, docname, collapse=True, **kwds):
        # type: (unicode, bool, Any) -> unicode
        if 'includehidden' not in kwds:
            kwds['includehidden'] = False
        toctree = TocTree(self.env).get_toctree_for(docname, self, collapse, **kwds)
        if toctree is not None:
            self.fix_refuris(toctree)
        return self.render_partial(toctree)['fragment']

    def assemble_doctree(self):
        # type: () -> nodes.Node
        master = self.config.master_doc
        tree = self.env.get_doctree(master)
        tree = inline_all_toctrees(self, set(), master, tree, darkgreen, [master])
        tree['docname'] = master
        self.env.resolve_references(tree, master, self)
        self.fix_refuris(tree)
        return tree

    def assemble_toc_secnumbers(self):
        # type: () -> Dict[unicode, Dict[unicode, Tuple[int, ...]]]
        # Assemble toc_secnumbers to resolve section numbers on SingleHTML.
        # Merge all secnumbers to single secnumber.
        #
        # Note: current Sphinx has refid confliction in singlehtml mode.
        #       To avoid the problem, it replaces key of secnumbers to
        #       tuple of docname and refid.
        #
        #       There are related codes in inline_all_toctres() and
        #       HTMLTranslter#add_secnumber().
        new_secnumbers = {}  # type: Dict[unicode, Tuple[int, ...]]
        for docname, secnums in self.env.toc_secnumbers.items():
            for id, secnum in secnums.items():
                alias = "%s/%s" % (docname, id)
                new_secnumbers[alias] = secnum

        return {self.config.master_doc: new_secnumbers}

    def assemble_toc_fignumbers(self):
        # type: () -> Dict[unicode, Dict[unicode, Dict[unicode, Tuple[int, ...]]]]  # NOQA
        # Assemble toc_fignumbers to resolve figure numbers on SingleHTML.
        # Merge all fignumbers to single fignumber.
        #
        # Note: current Sphinx has refid confliction in singlehtml mode.
        #       To avoid the problem, it replaces key of secnumbers to
        #       tuple of docname and refid.
        #
        #       There are related codes in inline_all_toctres() and
        #       HTMLTranslter#add_fignumber().
        new_fignumbers = {}  # type: Dict[unicode, Dict[unicode, Tuple[int, ...]]]
        # {u'foo': {'figure': {'id2': (2,), 'id1': (1,)}}, u'bar': {'figure': {'id1': (3,)}}}
        for docname, fignumlist in self.env.toc_fignumbers.items():
            for figtype, fignums in fignumlist.items():
                alias = "%s/%s" % (docname, figtype)
                new_fignumbers.setdefault(alias, {})
                for id, fignum in fignums.items():
                    new_fignumbers[alias][id] = fignum

        return {self.config.master_doc: new_fignumbers}

    def get_doc_context(self, docname, body, metatags):
        # type: (unicode, unicode, Dict) -> Dict
        # no relation links...
        toc = TocTree(self.env).get_toctree_for(self.config.master_doc,
                                                self, False)
        # if there is no toctree, toc is None
        if toc:
            self.fix_refuris(toc)
            toc = self.render_partial(toc)['fragment']
            display_toc = True
        else:
            toc = ''
            display_toc = False
        return dict(
            parents = [],
            prev = None,
            next = None,
            docstitle = None,
            title = self.config.html_title,
            meta = None,
            body = body,
            metatags = metatags,
            rellinks = [],
            sourcename = '',
            toc = toc,
            display_toc = display_toc,
        )

    def write(self, *ignored):
        # type: (Any) -> None
        docnames = self.env.all_docs

        logger.info(bold(__('preparing documents... ')), nonl=True)
        self.prepare_writing(docnames)
        logger.info(__('done'))

        logger.info(bold(__('assembling single document... ')), nonl=True)
        doctree = self.assemble_doctree()
        self.env.toc_secnumbers = self.assemble_toc_secnumbers()
        self.env.toc_fignumbers = self.assemble_toc_fignumbers()
        logger.info('')
        logger.info(bold(__('writing... ')), nonl=True)
        self.write_doc_serialized(self.config.master_doc, doctree)
        self.write_doc(self.config.master_doc, doctree)
        logger.info(__('done'))

    def finish(self):
        # type: () -> None
        # no indices or search pages are supported
        logger.info(bold(__('writing additional files...')), nonl=1)

        # additional pages from conf.py
        for pagename, template in self.config.html_additional_pages.items():
            logger.info(' ' + pagename, nonl=1)
            self.handle_page(pagename, {}, template)

        if self.config.html_use_opensearch:
            logger.info(' opensearch', nonl=1)
            fn = path.join(self.outdir, '_static', 'opensearch.xml')
            self.handle_page('opensearch', {}, 'opensearch.xml', outfilename=fn)

        logger.info('')

        self.copy_image_files()
        self.copy_download_files()
        self.copy_static_files()
        self.copy_extra_files()
        self.write_buildinfo()
        self.dump_inventory()


class SerializingHTMLBuilder(StandaloneHTMLBuilder):
    """
    An abstract builder that serializes the generated HTML.
    """
    #: the serializing implementation to use.  Set this to a module that
    #: implements a `dump`, `load`, `dumps` and `loads` functions
    #: (pickle, simplejson etc.)
    implementation = None  # type: Any
    implementation_dumps_unicode = False
    #: additional arguments for dump()
    additional_dump_args = ()  # type: Tuple

    #: the filename for the global context file
    globalcontext_filename = None  # type: unicode

    supported_image_types = ['image/svg+xml', 'image/png',
                             'image/gif', 'image/jpeg']

    def init(self):
        # type: () -> None
        self.build_info = BuildInfo(self.config, self.tags)
        self.imagedir = '_images'
        self.current_docname = None
        self.theme = None       # no theme necessary
        self.templates = None   # no template bridge necessary
        self.init_templates()
        self.init_highlighter()
        self.init_css_files()
        self.init_js_files()
        self.use_index = self.get_builder_config('use_index', 'html')

    def get_target_uri(self, docname, typ=None):
        # type: (unicode, unicode) -> unicode
        if docname == 'index':
            return ''
        if docname.endswith(SEP + 'index'):
            return docname[:-5]  # up to sep
        return docname + SEP

    def dump_context(self, context, filename):
        # type: (Dict, unicode) -> None
        if self.implementation_dumps_unicode:
            f = open(filename, 'w', encoding='utf-8')  # type: ignore
        else:
            f = open(filename, 'wb')
        with f:
            self.implementation.dump(context, f, *self.additional_dump_args)

    def handle_page(self, pagename, ctx, templatename='page.html',
                    outfilename=None, event_arg=None):
        # type: (unicode, Dict, unicode, unicode, Any) -> None
        ctx['current_page_name'] = pagename
        self.add_sidebars(pagename, ctx)

        if not outfilename:
            outfilename = path.join(self.outdir,
                                    os_path(pagename) + self.out_suffix)

        # we're not taking the return value here, since no template is
        # actually rendered
        self.app.emit('html-page-context', pagename, templatename, ctx, event_arg)

        # make context object serializable
        for key in list(ctx):
            if isinstance(ctx[key], types.FunctionType):
                del ctx[key]

        ensuredir(path.dirname(outfilename))
        self.dump_context(ctx, outfilename)

        # if there is a source file, copy the source file for the
        # "show source" link
        if ctx.get('sourcename'):
            source_name = path.join(self.outdir, '_sources',
                                    os_path(ctx['sourcename']))
            ensuredir(path.dirname(source_name))
            copyfile(self.env.doc2path(pagename), source_name)

    def handle_finish(self):
        # type: () -> None
        # dump the global context
        outfilename = path.join(self.outdir, self.globalcontext_filename)
        self.dump_context(self.globalcontext, outfilename)

        # super here to dump the search index
        StandaloneHTMLBuilder.handle_finish(self)

        # copy the environment file from the doctree dir to the output dir
        # as needed by the web app
        copyfile(path.join(self.doctreedir, ENV_PICKLE_FILENAME),
                 path.join(self.outdir, ENV_PICKLE_FILENAME))

        # touch 'last build' file, used by the web application to determine
        # when to reload its environment and clear the cache
        open(path.join(self.outdir, LAST_BUILD_FILENAME), 'w').close()


class PickleHTMLBuilder(SerializingHTMLBuilder):
    """
    A Builder that dumps the generated HTML into pickle files.
    """
    name = 'pickle'
    epilog = __('You can now process the pickle files in %(outdir)s.')

    implementation = pickle
    implementation_dumps_unicode = False
    additional_dump_args = (pickle.HIGHEST_PROTOCOL,)
    indexer_format = pickle
    indexer_dumps_unicode = False
    out_suffix = '.fpickle'
    globalcontext_filename = 'globalcontext.pickle'
    searchindex_filename = 'searchindex.pickle'


# compatibility alias
WebHTMLBuilder = PickleHTMLBuilder


class JSONHTMLBuilder(SerializingHTMLBuilder):
    """
    A builder that dumps the generated HTML into JSON files.
    """
    name = 'json'
    epilog = __('You can now process the JSON files in %(outdir)s.')

    implementation = jsonimpl
    implementation_dumps_unicode = True
    indexer_format = jsonimpl
    indexer_dumps_unicode = True
    out_suffix = '.fjson'
    globalcontext_filename = 'globalcontext.json'
    searchindex_filename = 'searchindex.json'

    def init(self):
        # type: () -> None
        SerializingHTMLBuilder.init(self)


def convert_html_css_files(app, config):
    # type: (Sphinx, Config) -> None
    """This converts string styled html_css_files to tuple styled one."""
    html_css_files = []  # type: List[Tuple[unicode, Dict]]
    for entry in config.html_css_files:
        if isinstance(entry, string_types):
            html_css_files.append((entry, {}))
        else:
            try:
                filename, attrs = entry
                html_css_files.append((filename, attrs))
            except Exception:
                logger.warning(__('invalid css_file: %r, ignored'), entry)
                continue

    config.html_css_files = html_css_files  # type: ignore


def convert_html_js_files(app, config):
    # type: (Sphinx, Config) -> None
    """This converts string styled html_js_files to tuple styled one."""
    html_js_files = []  # type: List[Tuple[unicode, Dict]]
    for entry in config.html_js_files:
        if isinstance(entry, string_types):
            html_js_files.append((entry, {}))
        else:
            try:
                filename, attrs = entry
                html_js_files.append((filename, attrs))
            except Exception:
                logger.warning(__('invalid js_file: %r, ignored'), entry)
                continue

    config.html_js_files = html_js_files  # type: ignore


def setup_js_tag_helper(app, pagename, templatexname, context, doctree):
    # type: (Sphinx, unicode, unicode, Dict, nodes.Node) -> None
    """Set up js_tag() template helper.

    .. note:: This set up function is added to keep compatibility with webhelper.
    """
    pathto = context.get('pathto')

    def js_tag(js):
        # type: (JavaScript) -> unicode
        attrs = []
        body = ''  # type: unicode
        if isinstance(js, JavaScript):
            for key in sorted(js.attributes):
                value = js.attributes[key]
                if value is not None:
                    if key == 'body':
                        body = value
                    else:
                        attrs.append('%s="%s"' % (key, htmlescape(value, True)))
            if js.filename:
                attrs.append('src="%s"' % pathto(js.filename, resource=True))
        else:
            # str value (old styled)
            attrs.append('type="text/javascript"')
            attrs.append('src="%s"' % pathto(js, resource=True))
        return '<script %s>%s</script>' % (' '.join(attrs), body)

    context['js_tag'] = js_tag


def validate_math_renderer(app):
    # type: (Sphinx) -> None
    if app.builder.format != 'html':
        return

    name = app.builder.math_renderer_name  # type: ignore
    if name is None:
        raise ConfigError(__('Many math_renderers are registered. '
                             'But no math_renderer is selected.'))
    elif name not in app.registry.html_inline_math_renderers:
        raise ConfigError(__('Unknown math_renderer %r is given.') % name)


def setup(app):
    # type: (Sphinx) -> Dict[unicode, Any]
    # builders
    app.add_builder(StandaloneHTMLBuilder)
    app.add_builder(DirectoryHTMLBuilder)
    app.add_builder(SingleFileHTMLBuilder)
    app.add_builder(PickleHTMLBuilder)
    app.add_builder(JSONHTMLBuilder)

    # config values
    app.add_config_value('html_theme', 'alabaster', 'html')
    app.add_config_value('html_theme_path', [], 'html')
    app.add_config_value('html_theme_options', {}, 'html')
    app.add_config_value('html_title',
                         lambda self: _('%s %s documentation') % (self.project, self.release),
                         'html', string_classes)
    app.add_config_value('html_short_title', lambda self: self.html_title, 'html')
    app.add_config_value('html_style', None, 'html', string_classes)
    app.add_config_value('html_logo', None, 'html', string_classes)
    app.add_config_value('html_favicon', None, 'html', string_classes)
    app.add_config_value('html_css_files', [], 'html')
    app.add_config_value('html_js_files', [], 'html')
    app.add_config_value('html_static_path', [], 'html')
    app.add_config_value('html_extra_path', [], 'html')
    app.add_config_value('html_last_updated_fmt', None, 'html', string_classes)
    app.add_config_value('html_sidebars', {}, 'html')
    app.add_config_value('html_additional_pages', {}, 'html')
    app.add_config_value('html_domain_indices', True, 'html', [list])
    app.add_config_value('html_add_permalinks', u'\u00B6', 'html')
    app.add_config_value('html_use_index', True, 'html')
    app.add_config_value('html_split_index', False, 'html')
    app.add_config_value('html_copy_source', True, 'html')
    app.add_config_value('html_show_sourcelink', True, 'html')
    app.add_config_value('html_sourcelink_suffix', '.txt', 'html')
    app.add_config_value('html_use_opensearch', '', 'html')
    app.add_config_value('html_file_suffix', None, 'html', string_classes)
    app.add_config_value('html_link_suffix', None, 'html', string_classes)
    app.add_config_value('html_show_copyright', True, 'html')
    app.add_config_value('html_show_sphinx', True, 'html')
    app.add_config_value('html_context', {}, 'html')
    app.add_config_value('html_output_encoding', 'utf-8', 'html')
    app.add_config_value('html_compact_lists', True, 'html')
    app.add_config_value('html_secnumber_suffix', '. ', 'html')
    app.add_config_value('html_search_language', None, 'html', string_classes)
    app.add_config_value('html_search_options', {}, 'html')
    app.add_config_value('html_search_scorer', '', None)
    app.add_config_value('html_scaled_image_link', True, 'html')
    app.add_config_value('html_experimental_html5_writer', None, 'html')
    app.add_config_value('html_baseurl', '', 'html')
    app.add_config_value('html_math_renderer', None, 'env')

    app.add_config_value('singlehtml_sidebars', lambda self: self.html_sidebars, 'html')

    # event handlers
    app.connect('config-inited', convert_html_css_files)
    app.connect('config-inited', convert_html_js_files)
    app.connect('builder-inited', validate_math_renderer)
    app.connect('html-page-context', setup_js_tag_helper)

    # load default math renderer
    app.setup_extension('sphinx.ext.mathjax')

    return {
        'version': 'builtin',
        'parallel_read_safe': True,
        'parallel_write_safe': True,
    }<|MERGE_RESOLUTION|>--- conflicted
+++ resolved
@@ -91,56 +91,6 @@
     return md5(text_type(obj).encode('utf8')).hexdigest()
 
 
-<<<<<<< HEAD
-=======
-class CSSContainer(list):
-    """The container for stylesheets.
-
-    To support the extensions which access the container directly, this wraps
-    the entry with Stylesheet class.
-    """
-    def append(self, obj):
-        # type: (Union[unicode, Stylesheet]) -> None
-        if isinstance(obj, Stylesheet):
-            super(CSSContainer, self).append(obj)
-        else:
-            super(CSSContainer, self).append(Stylesheet(obj))
-
-    def insert(self, index, obj):
-        # type: (int, Union[unicode, Stylesheet]) -> None
-        warnings.warn('builder.css_files is deprecated. '
-                      'Please use app.add_stylesheet() instead.',
-                      RemovedInSphinx20Warning, stacklevel=2)
-        if isinstance(obj, Stylesheet):
-            super(CSSContainer, self).insert(index, obj)
-        else:
-            super(CSSContainer, self).insert(index, Stylesheet(obj))
-
-    def extend(self, other):  # type: ignore
-        # type: (List[Union[unicode, Stylesheet]]) -> None
-        warnings.warn('builder.css_files is deprecated. '
-                      'Please use app.add_stylesheet() instead.',
-                      RemovedInSphinx20Warning, stacklevel=2)
-        for item in other:
-            self.append(item)
-
-    def __iadd__(self, other):  # type: ignore
-        # type: (List[Union[unicode, Stylesheet]]) -> CSSContainer
-        warnings.warn('builder.css_files is deprecated. '
-                      'Please use app.add_stylesheet() instead.',
-                      RemovedInSphinx20Warning, stacklevel=2)
-        for item in other:
-            self.append(item)
-        return self
-
-    def __add__(self, other):
-        # type: (List[Union[unicode, Stylesheet]]) -> CSSContainer
-        ret = CSSContainer(self)
-        ret += other
-        return ret
-
-
->>>>>>> f4d7b2e6
 class Stylesheet(text_type):
     """A metadata of stylesheet.
 
@@ -1086,17 +1036,6 @@
         if sidebars is None:
             # keep defaults
             pass
-<<<<<<< HEAD
-=======
-        elif isinstance(sidebars, string_types):
-            # 0.x compatible mode: insert custom sidebar before searchbox
-            customsidebar = sidebars
-            sidebars = None
-            warnings.warn('Now html_sidebars only allows list of sidebar '
-                          'templates as a value. Support for a string value '
-                          'will be removed at Sphinx-2.0.',
-                          RemovedInSphinx20Warning, stacklevel=2)
->>>>>>> f4d7b2e6
 
         ctx['sidebars'] = sidebars
         ctx['customsidebar'] = customsidebar
@@ -1165,13 +1104,8 @@
             """Simple warn() wrapper for themes."""
             warnings.warn('The template function warn() was deprecated. '
                           'Use warning() instead.',
-<<<<<<< HEAD
-                          RemovedInSphinx30Warning)
+                          RemovedInSphinx30Warning, stacklevel=2)
             logger.warning(*args, **kwargs)
-=======
-                          RemovedInSphinx30Warning, stacklevel=2)
-            self.warn(*args, **kwargs)
->>>>>>> f4d7b2e6
             return ''  # return empty string
         ctx['warn'] = warn
 
