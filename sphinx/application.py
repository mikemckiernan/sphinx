--- conflicted
+++ resolved
@@ -311,15 +311,9 @@
                 self.env.domains[domain] = self.domains[domain](self.env)
         else:
             try:
-<<<<<<< HEAD
-                logger.info(bold('loading pickled environment... '), nonl=True)
+                logger.info(bold(_('loading pickled environment... ')), nonl=True)
                 filename = path.join(self.doctreedir, ENV_PICKLE_FILENAME)
                 self.env = BuildEnvironment.frompickle(filename, self)
-=======
-                logger.info(bold(_('loading pickled environment... ')), nonl=True)
-                self.env = BuildEnvironment.frompickle(
-                    self.srcdir, self.config, path.join(self.doctreedir, ENV_PICKLE_FILENAME))
->>>>>>> e76ec05b
                 self.env.domains = {}
                 for domain in self.domains.keys():
                     # this can raise if the data version doesn't fit
