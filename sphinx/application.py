--- conflicted
+++ resolved
@@ -560,13 +560,8 @@
         """
         self.registry.add_translator(name, translator_class, override=override)
 
-<<<<<<< HEAD
-    def add_node(self, node: "Type[Element]", override: bool = False,
+    def add_node(self, node: Type[Element], override: bool = False,
                  **kwargs: Tuple[Callable, Optional[Callable]]) -> None:
-=======
-    def add_node(self, node: Type[Element], override: bool = False,
-                 **kwargs: Tuple[Callable, Callable]) -> None:
->>>>>>> ce5d66e6
         """Register a Docutils node class.
 
         This is necessary for Docutils internals.  It may also be used in the
