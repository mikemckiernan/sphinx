%
% sphinx.sty
%
% Adapted from the old python.sty, mostly written by Fred Drake,
% by Georg Brandl.
%

\NeedsTeXFormat{LaTeX2e}[1995/12/01]
<<<<<<< HEAD
\ProvidesPackage{sphinx}[2017/12/11 v1.7 LaTeX package (Sphinx markup)]
=======
\ProvidesPackage{sphinx}[2017/12/12 v1.6.6 LaTeX package (Sphinx markup)]
>>>>>>> b5e50d65

% provides \ltx@ifundefined
% (many packages load ltxcmds: graphicx does for pdftex and lualatex but
% not xelatex, and anyhow kvoptions does, but it may be needed in future to
% use \sphinxdeprecationwarning earlier, and it needs \ltx@ifundefined)
\RequirePackage{ltxcmds}

%% for deprecation warnings
\newcommand\sphinxdeprecationwarning[4]{% #1 the deprecated macro or name,
% #2 = when deprecated, #3 = when removed, #4 = additional info
  \edef\spx@tempa{\detokenize{#1}}%
  \ltx@ifundefined{sphinx_depr_\spx@tempa}{%
     \global\expandafter\let\csname sphinx_depr_\spx@tempa\endcsname\spx@tempa
     \expandafter\AtEndDocument\expandafter{\expandafter\let\expandafter
         \sphinxdeprecatedmacro\csname sphinx_depr_\spx@tempa\endcsname
         \PackageWarningNoLine{sphinx}{^^J**** SPHINX DEPRECATION WARNING:^^J
         \sphinxdeprecatedmacro^^J
         \@spaces- is deprecated at Sphinx #2^^J
         \@spaces- and removed at Sphinx #3.^^J
         #4^^J****}}%
  }{% warning already emitted (at end of latex log), don't repeat
  }}


%% PACKAGES
%
% we delay handling of options to after having loaded packages, because
% of the need to use \definecolor.
\RequirePackage{graphicx}
\@ifclassloaded{memoir}{}{\RequirePackage{fancyhdr}}
% for \text macro and \iffirstchoice@ conditional even if amsmath not loaded
\RequirePackage{amstext}
\RequirePackage[warn]{textcomp}
\RequirePackage{titlesec}
\@ifpackagelater{titlesec}{2016/03/15}%
 {\@ifpackagelater{titlesec}{2016/03/21}%
  {}%
  {\newif\ifsphinx@ttlpatch@ok
   \IfFileExists{etoolbox.sty}{%
     \RequirePackage{etoolbox}%
     \patchcmd{\ttlh@hang}{\parindent\z@}{\parindent\z@\leavevmode}%
                                {\sphinx@ttlpatch@oktrue}{}%
     \ifsphinx@ttlpatch@ok
     \patchcmd{\ttlh@hang}{\noindent}{}{}{\sphinx@ttlpatch@okfalse}%
     \fi
   }{}%
   \ifsphinx@ttlpatch@ok
     \typeout{^^J Package Sphinx Info: ^^J
              **** titlesec 2.10.1 successfully patched for bugfix ****^^J}%
   \else
     \AtEndDocument{\PackageWarningNoLine{sphinx}{^^J%
******** titlesec 2.10.1 has a bug, (section numbers disappear) ......|^^J%
******** and Sphinx could not patch it, perhaps because your local ...|^^J%
******** copy is already fixed without a changed release date. .......|^^J%
******** If not, you must update titlesec! ...........................|}}%
   \fi
  }%
 }{}
\RequirePackage{tabulary}
% tabulary has a bug with its re-definition of \multicolumn in its first pass
% which is not \long. But now Sphinx does not use LaTeX's \multicolumn but its
% own macro. Hence we don't even need to patch tabulary. See sphinxmulticell.sty
% X or S (Sphinx) may have meanings if some table package is loaded hence
% \X was chosen to avoid possibility of conflict
\newcolumntype{\X}[2]{p{\dimexpr
      (\linewidth-\arrayrulewidth)*#1/#2-\tw@\tabcolsep-\arrayrulewidth\relax}}
\newcolumntype{\Y}[1]{p{\dimexpr
      #1\dimexpr\linewidth-\arrayrulewidth\relax-\tw@\tabcolsep-\arrayrulewidth\relax}}
% using here T (for Tabulary) feels less of a problem than the X could be
\newcolumntype{T}{J}%
% For tables allowing pagebreaks
\RequirePackage{longtable}
% User interface to set-up whitespace before and after tables:
\newcommand*\sphinxtablepre {0pt}%
\newcommand*\sphinxtablepost{\medskipamount}%
\newcommand*\sphinxbelowcaptionspace{.5\sphinxbaselineskip}%
% as one can not use \baselineskip from inside longtable (it is zero there)
% we need \sphinxbaselineskip, which defaults to \baselineskip
\def\sphinxbaselineskip{\baselineskip}%
% These commands are inserted by the table templates
\def\sphinxatlongtablestart
   {\par
    \vskip\parskip
    \vskip\dimexpr\sphinxtablepre\relax % adjust vertical position
    \vbox{}% get correct baseline from above
    \LTpre\z@skip\LTpost\z@skip % set to zero longtable's own skips
    \edef\sphinxbaselineskip{\dimexpr\the\dimexpr\baselineskip\relax\relax}%
   }%
\def\sphinxatlongtableend{\prevdepth\z@\vskip\sphinxtablepost\relax}%
\def\sphinxlongtablecapskipadjust
   {\dimexpr-\dp\strutbox-\sphinxbaselineskip+\sphinxbelowcaptionspace\relax}%
% Now for tables not using longtable
\def\sphinxattablestart
   {\par
    \vskip\dimexpr\sphinxtablepre\relax
   }%
\let\sphinxattableend\sphinxatlongtableend
% longtable's wraps captions to a maximal width of \LTcapwidth
% so we do the same for all tables
\newcommand*\sphinxcapstartof[1]{%
   \vskip\parskip
   \vbox{}% force baselineskip for good positioning by capstart of hyperanchor
   \def\@captype{#1}%
   \capstart
% move back vertically to compensate space inserted by next paragraph
   \vskip-\baselineskip\vskip-\parskip
}%
% use \LTcapwidth (default is 4in) to wrap caption (if line width is bigger)
\newcommand\sphinxcaption[2][\LTcapwidth]{%
   \noindent\hb@xt@\linewidth{\hss
      \vtop{\@tempdima\dimexpr#1\relax
% don't exceed linewidth for the caption width
            \ifdim\@tempdima>\linewidth\hsize\linewidth\else\hsize\@tempdima\fi
% longtable ignores \abovecaptionskip/\belowcaptionskip, so add hooks here
% to uniformize control of caption distance to tables
            \abovecaptionskip\sphinxabovecaptionskip
            \belowcaptionskip\sphinxbelowcaptionskip
            \caption[{#2}]%
               {\strut\ignorespaces#2\ifhmode\unskip\@finalstrut\strutbox\fi}%
           }\hss}%
   \par\prevdepth\dp\strutbox
}%
\def\spx@abovecaptionskip{\abovecaptionskip}
\newcommand*\sphinxabovecaptionskip{\z@skip}
\newcommand*\sphinxbelowcaptionskip{\z@skip}

\newcommand\sphinxaftercaption
{% this default definition serves with a caption *above* a table, to make sure
 % its last baseline is \sphinxbelowcaptionspace above table top
 \nobreak
   \vskip\dimexpr\sphinxbelowcaptionspace\relax
   \vskip-\baselineskip\vskip-\parskip
}%
% varwidth is crucial for our handling of general contents in merged cells
\RequirePackage{varwidth}
% but addition of a compatibility patch with hyperref is needed
% (tested with varwidth v 0.92  Mar 2009)
\AtBeginDocument {%
    \let\@@vwid@Hy@raisedlink\Hy@raisedlink
    \long\def\@vwid@Hy@raisedlink#1{\@vwid@wrap{\@@vwid@Hy@raisedlink{#1}}}%
    \edef\@vwid@setup{%
      \let\noexpand\Hy@raisedlink\noexpand\@vwid@Hy@raisedlink % HYPERREF !
      \unexpanded\expandafter{\@vwid@setup}}%
}%
% Homemade package to handle merged cells
\RequirePackage{sphinxmulticell}
\RequirePackage{makeidx}
% For framing code-blocks and warning type notices, and shadowing topics
\RequirePackage{framed}
% The xcolor package draws better fcolorboxes around verbatim code
\IfFileExists{xcolor.sty}{
    \RequirePackage{xcolor}
}{
    \RequirePackage{color}
}
% For highlighted code.
\RequirePackage{fancyvrb}
\fvset{fontsize=\small}
\define@key{FV}{hllines}{\def\sphinx@verbatim@checkifhl##1{\in@{, ##1,}{#1}}}
% For hyperlinked footnotes in tables; also for gathering footnotes from
% topic and warning blocks. Also to allow code-blocks in footnotes.
\RequirePackage{footnotehyper-sphinx}
% For the H specifier. Do not \restylefloat{figure}, it breaks Sphinx code
% for allowing figures in tables.
\RequirePackage{float}
% For floating figures in the text. Better to load after float.
\RequirePackage{wrapfig}
% Separate paragraphs by space by default.
\RequirePackage{parskip}
% For parsed-literal blocks.
\RequirePackage{alltt}
% Display "real" single quotes in literal blocks.
\RequirePackage{upquote}
% control caption around literal-block
\RequirePackage{capt-of}
\RequirePackage{needspace}

% to make pdf with correct encoded bookmarks in Japanese
% this should precede the hyperref package
\ifx\kanjiskip\@undefined
% for non-Japanese: make sure bookmarks are ok also with lualatex
  \PassOptionsToPackage{pdfencoding=unicode}{hyperref}
\else
  \RequirePackage{atbegshi}
  \ifx\ucs\@undefined
    \ifnum 42146=\euc"A4A2
      \AtBeginShipoutFirst{\special{pdf:tounicode EUC-UCS2}}
    \else
      \AtBeginShipoutFirst{\special{pdf:tounicode 90ms-RKSJ-UCS2}}
    \fi
  \else
    \AtBeginShipoutFirst{\special{pdf:tounicode UTF8-UCS2}}
  \fi
\fi

\ifx\@jsc@uplatextrue\@undefined\else
  \PassOptionsToPackage{setpagesize=false}{hyperref}
\fi

% These options can be overriden inside  'hyperref' key
% or by later use of \hypersetup.
\PassOptionsToPackage{colorlinks,breaklinks,%
 linkcolor=InnerLinkColor,filecolor=OuterLinkColor,%
 menucolor=OuterLinkColor,urlcolor=OuterLinkColor,%
 citecolor=InnerLinkColor}{hyperref}

% stylesheet for highlighting with pygments
\RequirePackage{sphinxhighlight}
% fix baseline increase from Pygments latex formatter in case of error tokens
% and keep \fboxsep's scope local via added braces
\def\PYG@tok@err{%
    \def\PYG@bc##1{{\setlength{\fboxsep}{-\fboxrule}%
                    \fcolorbox[rgb]{1.00,0.00,0.00}{1,1,1}{\strut ##1}}}%
}
\def\PYG@tok@cs{%
    \def\PYG@tc##1{\textcolor[rgb]{0.25,0.50,0.56}{##1}}%
    \def\PYG@bc##1{{\setlength{\fboxsep}{0pt}%
                    \colorbox[rgb]{1.00,0.94,0.94}{\strut ##1}}}%
}%


%% OPTIONS
%
% Handle options via "kvoptions" (later loaded by hyperref anyhow)
\RequirePackage{kvoptions}
\SetupKeyvalOptions{prefix=spx@opt@} % use \spx@opt@ prefix

% Sphinx legacy text layout: 1in margins on all four sides
\ifx\@jsc@uplatextrue\@undefined
\DeclareStringOption[1in]{hmargin}
\DeclareStringOption[1in]{vmargin}
\DeclareStringOption[.5in]{marginpar}
\else
% Japanese standard document classes handle \mag in a special way
\DeclareStringOption[\inv@mag in]{hmargin}
\DeclareStringOption[\inv@mag in]{vmargin}
\DeclareStringOption[.5\dimexpr\inv@mag in\relax]{marginpar}
\fi

\DeclareStringOption[0]{maxlistdepth}% \newcommand*\spx@opt@maxlistdepth{0}

% dimensions, we declare the \dimen registers here.
\newdimen\sphinxverbatimsep
\newdimen\sphinxverbatimborder
\newdimen\sphinxshadowsep
\newdimen\sphinxshadowsize
\newdimen\sphinxshadowrule
% \DeclareStringOption is not convenient for the handling of these dimensions
% because we want to assign the values to the corresponding registers. Even if
% we added the code to the key handler it would be too late for the initial
% set-up and we would need to do initial assignments explicitely. We end up
% using \define@key directly.
% verbatim
\sphinxverbatimsep=\fboxsep
  \define@key{sphinx}{verbatimsep}{\sphinxverbatimsep\dimexpr #1\relax}
\sphinxverbatimborder=\fboxrule
  \define@key{sphinx}{verbatimborder}{\sphinxverbatimborder\dimexpr #1\relax}
% topic boxes
\sphinxshadowsep =5pt
  \define@key{sphinx}{shadowsep}{\sphinxshadowsep\dimexpr #1\relax}
\sphinxshadowsize=4pt
  \define@key{sphinx}{shadowsize}{\sphinxshadowsize\dimexpr #1\relax}
\sphinxshadowrule=\fboxrule
  \define@key{sphinx}{shadowrule}{\sphinxshadowrule\dimexpr #1\relax}
% verbatim
\DeclareBoolOption[true]{verbatimwithframe}
\DeclareBoolOption[true]{verbatimwrapslines}
\DeclareBoolOption[true]{verbatimhintsturnover}
\DeclareBoolOption[true]{inlineliteralwraps}
\DeclareStringOption[t]{literalblockcappos}
\DeclareStringOption[r]{verbatimcontinuedalign}
\DeclareStringOption[r]{verbatimcontinuesalign}
% parsed literal
\DeclareBoolOption[true]{parsedliteralwraps}
% \textvisiblespace for compatibility with fontspec+XeTeX/LuaTeX
\DeclareStringOption[\textcolor{red}{\textvisiblespace}]{verbatimvisiblespace}
\DeclareStringOption % must use braces to hide the brackets
  [{\makebox[2\fontcharwd\font`\x][r]{\textcolor{red}{\tiny$\m@th\hookrightarrow$}}}]%
  {verbatimcontinued}
% notices/admonitions
% the dimensions for notices/admonitions are kept as macros and assigned to
% \spx@notice@border at time of use, hence \DeclareStringOption is ok for this
\newdimen\spx@notice@border
\DeclareStringOption[0.5pt]{noteborder}
\DeclareStringOption[0.5pt]{hintborder}
\DeclareStringOption[0.5pt]{importantborder}
\DeclareStringOption[0.5pt]{tipborder}
\DeclareStringOption[1pt]{warningborder}
\DeclareStringOption[1pt]{cautionborder}
\DeclareStringOption[1pt]{attentionborder}
\DeclareStringOption[1pt]{dangerborder}
\DeclareStringOption[1pt]{errorborder}
% footnotes
\DeclareStringOption[\mbox{ }]{AtStartFootnote}
% we need a public macro name for direct use in latex file
\newcommand*{\sphinxAtStartFootnote}{\spx@opt@AtStartFootnote}
% no such need for this one, as it is used inside other macros
\DeclareStringOption[\leavevmode\unskip]{BeforeFootnote}
% some font styling.
\DeclareStringOption[\sffamily\bfseries]{HeaderFamily}
% colours
% same problems as for dimensions: we want the key handler to use \definecolor.
% first, some colours with no prefix, for backwards compatibility
\newcommand*{\sphinxDeclareColorOption}[2]{%
   \definecolor{#1}#2%
   \define@key{sphinx}{#1}{\definecolor{#1}##1}%
}%
\sphinxDeclareColorOption{TitleColor}{{rgb}{0.126,0.263,0.361}}
\sphinxDeclareColorOption{InnerLinkColor}{{rgb}{0.208,0.374,0.486}}
\sphinxDeclareColorOption{OuterLinkColor}{{rgb}{0.216,0.439,0.388}}
\sphinxDeclareColorOption{VerbatimColor}{{rgb}{1,1,1}}
\sphinxDeclareColorOption{VerbatimBorderColor}{{rgb}{0,0,0}}
% now the colours defined with "sphinx" prefix in their names
\newcommand*{\sphinxDeclareSphinxColorOption}[2]{%
   % set the initial default
   \definecolor{sphinx#1}#2%
   % set the key handler. The "value" ##1 must be acceptable by \definecolor.
   \define@key{sphinx}{#1}{\definecolor{sphinx#1}##1}%
}%
% Default color chosen to be as in minted.sty LaTeX package!
\sphinxDeclareSphinxColorOption{VerbatimHighlightColor}{{rgb}{0.878,1,1}}
% admonition boxes, "light" style
\sphinxDeclareSphinxColorOption{noteBorderColor}{{rgb}{0,0,0}}
\sphinxDeclareSphinxColorOption{hintBorderColor}{{rgb}{0,0,0}}
\sphinxDeclareSphinxColorOption{importantBorderColor}{{rgb}{0,0,0}}
\sphinxDeclareSphinxColorOption{tipBorderColor}{{rgb}{0,0,0}}
% admonition boxes, "heavy" style
\sphinxDeclareSphinxColorOption{warningBorderColor}{{rgb}{0,0,0}}
\sphinxDeclareSphinxColorOption{cautionBorderColor}{{rgb}{0,0,0}}
\sphinxDeclareSphinxColorOption{attentionBorderColor}{{rgb}{0,0,0}}
\sphinxDeclareSphinxColorOption{dangerBorderColor}{{rgb}{0,0,0}}
\sphinxDeclareSphinxColorOption{errorBorderColor}{{rgb}{0,0,0}}
\sphinxDeclareSphinxColorOption{warningBgColor}{{rgb}{1,1,1}}
\sphinxDeclareSphinxColorOption{cautionBgColor}{{rgb}{1,1,1}}
\sphinxDeclareSphinxColorOption{attentionBgColor}{{rgb}{1,1,1}}
\sphinxDeclareSphinxColorOption{dangerBgColor}{{rgb}{1,1,1}}
\sphinxDeclareSphinxColorOption{errorBgColor}{{rgb}{1,1,1}}

\DeclareDefaultOption{\@unknownoptionerror}
\ProcessKeyvalOptions*
% don't allow use of maxlistdepth via \sphinxsetup.
\DisableKeyvalOption{sphinx}{maxlistdepth}
% user interface: options can be changed midway in a document!
\newcommand\sphinxsetup[1]{\setkeys{sphinx}{#1}}


%% MAXLISTDEPTH
%
% remove LaTeX's cap on nesting depth if 'maxlistdepth' key used.
% This is a hack, which works with the standard classes: it assumes \@toodeep
% is always used in "true" branches: "\if ... \@toodeep \else .. \fi."

% will force use the "false" branch (if there is one)
\def\spx@toodeep@hack{\fi\iffalse}

% do nothing if 'maxlistdepth' key not used or if package enumitem loaded.
\ifnum\spx@opt@maxlistdepth=\z@\expandafter\@gobbletwo\fi
\AtBeginDocument{%
\@ifpackageloaded{enumitem}{\remove@to@nnil}{}%
  \let\spx@toodeepORI\@toodeep
  \def\@toodeep{%
    \ifnum\@listdepth<\spx@opt@maxlistdepth\relax
      \expandafter\spx@toodeep@hack
    \else
      \expandafter\spx@toodeepORI
    \fi}%
% define all missing \@list... macros
  \count@\@ne
  \loop
     \ltx@ifundefined{@list\romannumeral\the\count@}
       {\iffalse}{\iftrue\advance\count@\@ne}%
  \repeat
  \loop
     \ifnum\count@>\spx@opt@maxlistdepth\relax\else
       \expandafter\let
         \csname @list\romannumeral\the\count@\expandafter\endcsname
         \csname @list\romannumeral\the\numexpr\count@-\@ne\endcsname
       % work around 2.6--3.2d babel-french issue (fixed in 3.2e; no change needed)
       \ltx@ifundefined{leftmargin\romannumeral\the\count@}
       {\expandafter\let
         \csname leftmargin\romannumeral\the\count@\expandafter\endcsname
         \csname leftmargin\romannumeral\the\numexpr\count@-\@ne\endcsname}{}%
     \advance\count@\@ne
  \repeat
% define all missing enum... counters and \labelenum... macros and \p@enum..
  \count@\@ne
  \loop
     \ltx@ifundefined{c@enum\romannumeral\the\count@}
       {\iffalse}{\iftrue\advance\count@\@ne}%
  \repeat
  \loop
     \ifnum\count@>\spx@opt@maxlistdepth\relax\else
       \newcounter{enum\romannumeral\the\count@}%
       \expandafter\def
         \csname labelenum\romannumeral\the\count@\expandafter\endcsname
         \expandafter
         {\csname theenum\romannumeral\the\numexpr\count@\endcsname.}%
       \expandafter\def
         \csname p@enum\romannumeral\the\count@\expandafter\endcsname
         \expandafter
         {\csname p@enum\romannumeral\the\numexpr\count@-\@ne\expandafter
          \endcsname\csname theenum\romannumeral\the\numexpr\count@-\@ne\endcsname.}%
     \advance\count@\@ne
  \repeat
% define all missing labelitem... macros
  \count@\@ne
  \loop
     \ltx@ifundefined{labelitem\romannumeral\the\count@}
     {\iffalse}{\iftrue\advance\count@\@ne}%
  \repeat
  \loop
     \ifnum\count@>\spx@opt@maxlistdepth\relax\else
       \expandafter\let
         \csname labelitem\romannumeral\the\count@\expandafter\endcsname
         \csname labelitem\romannumeral\the\numexpr\count@-\@ne\endcsname
     \advance\count@\@ne
  \repeat
  \PackageInfo{sphinx}{maximal list depth extended to \spx@opt@maxlistdepth}%
\@gobble\@nnil
}


%% INDEX, BIBLIOGRAPHY, APPENDIX, TABLE OF CONTENTS
%
% fix the double index and bibliography on the table of contents
% in jsclasses (Japanese standard document classes)
\ifx\@jsc@uplatextrue\@undefined\else
  \renewenvironment{sphinxtheindex}
    {\cleardoublepage\phantomsection
     \begin{theindex}}
    {\end{theindex}}

  \renewenvironment{sphinxthebibliography}[1]
    {\cleardoublepage% \phantomsection % not needed here since TeXLive 2010's hyperref
     \begin{thebibliography}{1}}
    {\end{thebibliography}}
\fi

% disable \@chappos in Appendix in pTeX
\ifx\kanjiskip\@undefined\else
  \let\py@OldAppendix=\appendix
  \renewcommand{\appendix}{
    \py@OldAppendix
    \gdef\@chappos{}
  }
\fi

% make commands known to non-Sphinx document classes
\providecommand*{\sphinxtableofcontents}{\tableofcontents}
\ltx@ifundefined{sphinxthebibliography}
 {\newenvironment
  {sphinxthebibliography}{\begin{thebibliography}}{\end{thebibliography}}%
 }
 {}% else clause of \ltx@ifundefined
\ltx@ifundefined{sphinxtheindex}
 {\newenvironment{sphinxtheindex}{\begin{theindex}}{\end{theindex}}}%
 {}% else clause of \ltx@ifundefined


%% COLOR (general)
%
% FIXME: \normalcolor should probably be used in place of \py@NormalColor
% elsewhere, and \py@NormalColor should never be defined. \normalcolor
% switches to the colour from last \color call in preamble.
\def\py@NormalColor{\color{black}}
% FIXME: it is probably better to use \color{TitleColor}, as TitleColor
% can be customized from 'sphinxsetup', and drop usage of \py@TitleColor
\def\py@TitleColor{\color{TitleColor}}
% FIXME: this line should be dropped, as "9" is default anyhow.
\ifdefined\pdfcompresslevel\pdfcompresslevel = 9 \fi


%% PAGE STYLING
%
% Style parameters and macros used by most documents here
\raggedbottom
\sloppy
\hbadness = 5000                % don't print trivial gripes

\pagestyle{empty}               % start this way

% Redefine the 'normal' header/footer style when using "fancyhdr" package:
% Note: this presupposes "twoside". If "oneside" class option, there will be warnings.
\ltx@ifundefined{fancyhf}{}{
  % Use \pagestyle{normal} as the primary pagestyle for text.
  \fancypagestyle{normal}{
    \fancyhf{}
% (for \py@HeaderFamily cf "TITLES")
    \fancyfoot[LE,RO]{{\py@HeaderFamily\thepage}}
    \fancyfoot[LO]{{\py@HeaderFamily\nouppercase{\rightmark}}}
    \fancyfoot[RE]{{\py@HeaderFamily\nouppercase{\leftmark}}}
    \fancyhead[LE,RO]{{\py@HeaderFamily \@title, \py@release}}
    \renewcommand{\headrulewidth}{0.4pt}
    \renewcommand{\footrulewidth}{0.4pt}
    % define chaptermark with \@chappos when \@chappos is available for Japanese
    \ltx@ifundefined{@chappos}{}
      {\def\chaptermark##1{\markboth{\@chapapp\space\thechapter\space\@chappos\space ##1}{}}}
  }
  % Update the plain style so we get the page number & footer line,
  % but not a chapter or section title.  This is to keep the first
  % page of a chapter and the blank page between chapters `clean.'
  \fancypagestyle{plain}{
    \fancyhf{}
    \fancyfoot[LE,RO]{{\py@HeaderFamily\thepage}}
    \renewcommand{\headrulewidth}{0pt}
    \renewcommand{\footrulewidth}{0.4pt}
  }
}

% geometry
\ifx\kanjiskip\@undefined
  \PassOptionsToPackage{%
     hmargin={\unexpanded{\spx@opt@hmargin}},%
     vmargin={\unexpanded{\spx@opt@vmargin}},%
     marginpar=\unexpanded{\spx@opt@marginpar}}
  {geometry}
\else
 % set text width for Japanese documents to be integer multiple of 1zw
 % and text height to be integer multiple of \baselineskip
 % the execution is delayed to \sphinxsetup then geometry.sty
 \normalsize\normalfont
 \newcommand*\sphinxtextwidthja[1]{%
    \if@twocolumn\tw@\fi
    \dimexpr
       \numexpr\dimexpr\paperwidth-\tw@\dimexpr#1\relax\relax/
               \dimexpr\if@twocolumn\tw@\else\@ne\fi zw\relax
    zw\relax}%
 \newcommand*\sphinxmarginparwidthja[1]{%
    \dimexpr\numexpr\dimexpr#1\relax/\dimexpr1zw\relax zw\relax}%
 \newcommand*\sphinxtextlinesja[1]{%
    \numexpr\@ne+\dimexpr\paperheight-\topskip-\tw@\dimexpr#1\relax\relax/
                 \baselineskip\relax}%
 \ifx\@jsc@uplatextrue\@undefined\else
 % the way we found in order for the papersize special written by
 % geometry in the dvi file to be correct in case of jsbook class
   \ifnum\mag=\@m\else % do nothing special if nomag class option or 10pt
     \PassOptionsToPackage{truedimen}{geometry}%
   \fi
 \fi
 \PassOptionsToPackage{%
    hmarginratio={1:1},%
    textwidth=\unexpanded{\sphinxtextwidthja{\spx@opt@hmargin}},%
    vmarginratio={1:1},%
    lines=\unexpanded{\sphinxtextlinesja{\spx@opt@vmargin}},%
    marginpar=\unexpanded{\sphinxmarginparwidthja{\spx@opt@marginpar}},%
    footskip=2\baselineskip,%
  }{geometry}%
 \AtBeginDocument
 {% update a dimension used by the jsclasses
  \ifx\@jsc@uplatextrue\@undefined\else\fullwidth\textwidth\fi
  % for some reason, jreport normalizes all dimensions with \@settopoint
  \@ifclassloaded{jreport}
    {\@settopoint\textwidth\@settopoint\textheight\@settopoint\marginparwidth}
    {}% <-- "false" clause of \@ifclassloaded
  }%
\fi

% fix fncychap's bug which uses prematurely the \textwidth value
\@ifpackagewith{fncychap}{Bjornstrup}
 {\AtBeginDocument{\mylen\textwidth\advance\mylen-2\myhi}}%
 {}% <-- "false" clause of \@ifpackagewith


%% TITLES
%
% Since Sphinx 1.5, users should use HeaderFamily key to 'sphinxsetup' rather
% than defining their own \py@HeaderFamily command (which is still possible).
% Memo: \py@HeaderFamily is also used by \maketitle as defined in
% sphinxmanual.cls/sphinxhowto.cls
\newcommand{\py@HeaderFamily}{\spx@opt@HeaderFamily}

% This sets up the fancy chapter headings that make the documents look
% at least a little better than the usual LaTeX output.
\@ifpackagewith{fncychap}{Bjarne}{
  \ChNameVar {\raggedleft\normalsize \py@HeaderFamily}
  \ChNumVar  {\raggedleft\Large      \py@HeaderFamily}
  \ChTitleVar{\raggedleft\Large      \py@HeaderFamily}
  % This creates (numbered) chapter heads without the leading \vspace*{}:
  \def\@makechapterhead#1{%
    {\parindent \z@ \raggedright \normalfont
      \ifnum \c@secnumdepth >\m@ne
        \if@mainmatter
          \DOCH
        \fi
      \fi
      \interlinepenalty\@M
      \if@mainmatter
        \DOTI{#1}%
      \else%
        \DOTIS{#1}%
      \fi
    }}
}{}% <-- "false" clause of \@ifpackagewith

% Augment the sectioning commands used to get our own font family in place,
% and reset some internal data items (\titleformat from titlesec package)
\titleformat{\section}{\Large\py@HeaderFamily}%
            {\py@TitleColor\thesection}{0.5em}{\py@TitleColor}{\py@NormalColor}
\titleformat{\subsection}{\large\py@HeaderFamily}%
            {\py@TitleColor\thesubsection}{0.5em}{\py@TitleColor}{\py@NormalColor}
\titleformat{\subsubsection}{\py@HeaderFamily}%
            {\py@TitleColor\thesubsubsection}{0.5em}{\py@TitleColor}{\py@NormalColor}
% By default paragraphs (and subsubsections) will not be numbered because
% sphinxmanual.cls and sphinxhowto.cls set secnumdepth to 2
\titleformat{\paragraph}{\py@HeaderFamily}%
            {\py@TitleColor\theparagraph}{0.5em}{\py@TitleColor}{\py@NormalColor}
\titleformat{\subparagraph}{\py@HeaderFamily}%
            {\py@TitleColor\thesubparagraph}{0.5em}{\py@TitleColor}{\py@NormalColor}


%% GRAPHICS
%
% \sphinxincludegraphics defined to resize images larger than the line width,
% except if height or width option present.
%
% If scale is present, rescale before fitting to line width. (since 1.5)
\newbox\spx@image@box
\newcommand*{\sphinxincludegraphics}[2][]{%
  \in@{height}{#1}\ifin@\else\in@{width}{#1}\fi
  \ifin@ % height or width present
    \includegraphics[#1]{#2}%
  \else % no height nor width (but #1 may be "scale=...")
    \setbox\spx@image@box\hbox{\includegraphics[#1,draft]{#2}}%
    \ifdim \wd\spx@image@box>\linewidth
      \setbox\spx@image@box\box\voidb@x % clear memory
      \includegraphics[#1,width=\linewidth]{#2}%
    \else
      \includegraphics[#1]{#2}%
    \fi
  \fi
}


%% FIGURE IN TABLE
%
\newenvironment{sphinxfigure-in-table}[1][\linewidth]{%
  \def\@captype{figure}%
  \sphinxsetvskipsforfigintablecaption
  \begin{minipage}{#1}%
}{\end{minipage}}
% store original \caption macro for use with figures in longtable and tabulary
\AtBeginDocument{\let\spx@originalcaption\caption}
\newcommand*\sphinxfigcaption
  {\ifx\equation$%$% this is trick to identify tabulary first pass
       \firstchoice@false\else\firstchoice@true\fi
   \spx@originalcaption }
\newcommand*\sphinxsetvskipsforfigintablecaption
  {\abovecaptionskip\smallskipamount
   \belowcaptionskip\smallskipamount}

%% FOOTNOTES
%
% Support large numbered footnotes in minipage
% But now obsolete due to systematic use of \savenotes/\spewnotes
% when minipages are in use in the various macro definitions next.
\def\thempfootnote{\arabic{mpfootnote}}


%% LITERAL BLOCKS
%
% Based on use of "fancyvrb.sty"'s Verbatim.
% - with framing allowing page breaks ("framed.sty")
% - with breaking of long lines (exploits Pygments mark-up),
% - with possibly of a top caption, non-separable by pagebreak.
% - and usable inside tables or footnotes ("footnotehyper-sphinx").

% For extensions which use \OriginalVerbatim and compatibility with Sphinx <
% 1.5, we define and use these when (unmodified) Verbatim will be needed. But
% Sphinx >= 1.5 does not modify the \Verbatim macro anymore.
\let\OriginalVerbatim   \Verbatim
\let\endOriginalVerbatim\endVerbatim

% for captions of literal blocks
% also define `\theH...` macros for hyperref
\newcounter{literalblock}
\ltx@ifundefined{c@chapter}
  {\@addtoreset{literalblock}{section}
  \def\theliteralblock {\ifnum\c@section>\z@ \thesection.\fi\arabic{literalblock}}
  \def\theHliteralblock {\theHsection.\arabic{literalblock}}}
  {\@addtoreset{literalblock}{chapter}
  \def\theliteralblock {\ifnum\c@chapter>\z@ \thechapter.\fi\arabic{literalblock}}
  \def\theHliteralblock {\theHchapter.\arabic{literalblock}}}
% at start of caption title
\newcommand*{\fnum@literalblock}{\literalblockname\nobreakspace\theliteralblock}
% this will be overwritten in document preamble by Babel translation
\newcommand*{\literalblockname}{Listing }
% file extension needed for \caption's good functioning, the file is created
% only if a \listof{literalblock}{foo} command is encountered, which is
% analogous to \listoffigures, but for the code listings (foo = chosen title.)
\newcommand*{\ext@literalblock}{lol}

\newif\ifspx@inframed % flag set if we are already in a framed environment
% if forced use of minipage encapsulation is needed (e.g. table cells)
\newif\ifsphinxverbatimwithminipage   \sphinxverbatimwithminipagefalse

% Framing macro for use with framed.sty's \FrameCommand
%  - it obeys current indentation,
%  - frame is \fboxsep separated from the contents,
%  - the contents use the full available text width,
%  - #1 = color of frame, #2 = color of background,
%  - #3 = above frame, #4 = below frame, #5 = within frame,
%  - #3 and #4 must be already typeset boxes; they must issue \normalcolor
%    or similar, else, they are under scope of color #1
\long\def\spx@fcolorbox #1#2#3#4#5{%
  \hskip\@totalleftmargin
  \hskip-\fboxsep\hskip-\fboxrule
  % use of \color@b@x here is compatible with both xcolor.sty and color.sty
  \color@b@x {\color{#1}\spx@CustomFBox{#3}{#4}}{\color{#2}}{#5}%
  \hskip-\fboxsep\hskip-\fboxrule
  \hskip-\linewidth \hskip-\@totalleftmargin \hskip\columnwidth
}%
% #1 = for material above frame, such as a caption or a "continued" hint
% #2 = for material below frame, such as a caption or "continues on next page"
% #3 = actual contents, which will be typeset with a background color
\long\def\spx@CustomFBox#1#2#3{%
  \begingroup
  \setbox\@tempboxa\hbox{{#3}}% inner braces to avoid color leaks
  \vbox{#1% above frame
            % draw frame border _latest_ to avoid pdf viewer issue
            \kern\fboxrule
            \hbox{\kern\fboxrule
                  \copy\@tempboxa
                  \kern-\wd\@tempboxa\kern-\fboxrule
                  \vrule\@width\fboxrule
                  \kern\wd\@tempboxa
                  \vrule\@width\fboxrule}%
            \kern-\dimexpr\ht\@tempboxa+\dp\@tempboxa+\fboxrule\relax
            \hrule\@height\fboxrule
            \kern\dimexpr\ht\@tempboxa+\dp\@tempboxa\relax
            \hrule\@height\fboxrule
        #2% below frame
       }%
  \endgroup
}%
\def\spx@fcolorbox@put@c#1{% hide width from framed.sty measuring
    \moveright\dimexpr\fboxrule+.5\wd\@tempboxa\hb@xt@\z@{\hss#1\hss}%
}%
\def\spx@fcolorbox@put@r#1{% right align with contents, width hidden
    \moveright\dimexpr\fboxrule+\wd\@tempboxa-\fboxsep\hb@xt@\z@{\hss#1}%
}%
\def\spx@fcolorbox@put@l#1{% left align with contents, width hidden
    \moveright\dimexpr\fboxrule+\fboxsep\hb@xt@\z@{#1\hss}%
}%
%
\def\sphinxVerbatim@Continued
   {\csname spx@fcolorbox@put@\spx@opt@verbatimcontinuedalign\endcsname
    {\normalcolor\sphinxstylecodecontinued\literalblockcontinuedname}}%
\def\sphinxVerbatim@Continues
   {\csname spx@fcolorbox@put@\spx@opt@verbatimcontinuesalign\endcsname
    {\normalcolor\sphinxstylecodecontinues\literalblockcontinuesname}}%
\def\sphinxVerbatim@Title
   {\spx@fcolorbox@put@c{\unhcopy\sphinxVerbatim@TitleBox}}%
\let\sphinxVerbatim@Before\@empty
\let\sphinxVerbatim@After\@empty
% Defaults are redefined in document preamble according to language
\newcommand*\literalblockcontinuedname{continued from previous page}%
\newcommand*\literalblockcontinuesname{continues on next page}%
%
\def\spx@verbatimfcolorbox{\spx@fcolorbox{VerbatimBorderColor}{VerbatimColor}}%
\def\sphinxVerbatim@FrameCommand
   {\spx@verbatimfcolorbox\sphinxVerbatim@Before\sphinxVerbatim@After}%
\def\sphinxVerbatim@FirstFrameCommand
   {\spx@verbatimfcolorbox\sphinxVerbatim@Before\sphinxVerbatim@Continues}%
\def\sphinxVerbatim@MidFrameCommand
   {\spx@verbatimfcolorbox\sphinxVerbatim@Continued\sphinxVerbatim@Continues}%
\def\sphinxVerbatim@LastFrameCommand
   {\spx@verbatimfcolorbox\sphinxVerbatim@Continued\sphinxVerbatim@After}%

% For linebreaks inside Verbatim environment from package fancyvrb.
\newbox\sphinxcontinuationbox
\newbox\sphinxvisiblespacebox
\newcommand*\sphinxafterbreak {\copy\sphinxcontinuationbox}

% Take advantage of the already applied Pygments mark-up to insert
% potential linebreaks for TeX processing.
%        {, <, #, %, $, ' and ": go to next line.
%        _, }, ^, &, >, - and ~: stay at end of broken line.
% Use of \textquotesingle for straight quote.
% FIXME: convert this to package options ?
\newcommand*\sphinxbreaksbeforelist {%
    \do\PYGZob\{\do\PYGZlt\<\do\PYGZsh\#\do\PYGZpc\%% {, <, #, %,
    \do\PYGZdl\$\do\PYGZdq\"% $, "
    \def\PYGZsq
     {\discretionary{}{\sphinxafterbreak\textquotesingle}{\textquotesingle}}% '
}
\newcommand*\sphinxbreaksafterlist {%
    \do\PYGZus\_\do\PYGZcb\}\do\PYGZca\^\do\PYGZam\&% _, }, ^, &,
    \do\PYGZgt\>\do\PYGZhy\-\do\PYGZti\~% >, -, ~
}
\newcommand*\sphinxbreaksatspecials {%
  \def\do##1##2%
     {\def##1{\discretionary{}{\sphinxafterbreak\char`##2}{\char`##2}}}%
  \sphinxbreaksbeforelist
  \def\do##1##2%
     {\def##1{\discretionary{\char`##2}{\sphinxafterbreak}{\char`##2}}}%
  \sphinxbreaksafterlist
}

\def\sphinx@verbatim@nolig@list {\do \`}%
% Some characters . , ; ? ! / are not pygmentized.
% This macro makes them "active" and they will insert potential linebreaks.
% Not compatible with math mode (cf \sphinxunactivateextras).
\newcommand*\sphinxbreaksbeforeactivelist {}% none
\newcommand*\sphinxbreaksafteractivelist  {\do\.\do\,\do\;\do\?\do\!\do\/}
\newcommand*\sphinxbreaksviaactive {%
   \def\do##1{\lccode`\~`##1%
    \lowercase{\def~}{\discretionary{}{\sphinxafterbreak\char`##1}{\char`##1}}%
    \catcode`##1\active}%
   \sphinxbreaksbeforeactivelist
   \def\do##1{\lccode`\~`##1%
    \lowercase{\def~}{\discretionary{\char`##1}{\sphinxafterbreak}{\char`##1}}%
    \catcode`##1\active}%
   \sphinxbreaksafteractivelist
   \lccode`\~`\~
}

% If the linebreak is at a space, the latter will be displayed as visible
% space at end of first line, and a continuation symbol starts next line.
\def\spx@verbatim@space {%
     \nobreak\hskip\z@skip
     \discretionary{\copy\sphinxvisiblespacebox}{\sphinxafterbreak}
                   {\kern\fontdimen2\font}%
}%

% if the available space on page is less than \literalblockneedspace, insert pagebreak
\newcommand{\sphinxliteralblockneedspace}{5\baselineskip}
\newcommand{\sphinxliteralblockwithoutcaptionneedspace}{1.5\baselineskip}
% The title (caption) is specified from outside as macro \sphinxVerbatimTitle.
% \sphinxVerbatimTitle is reset to empty after each use of Verbatim.
\newcommand*\sphinxVerbatimTitle {}
% This box to typeset the caption before framed.sty multiple passes for framing.
\newbox\sphinxVerbatim@TitleBox
% This is a workaround to a "feature" of French lists, when literal block
% follows immediately; usable generally (does only \par then), a priori...
\newcommand*\sphinxvspacefixafterfrenchlists{%
   \ifvmode\ifdim\lastskip<\z@ \vskip\parskip\fi\else\par\fi
}
% Holder macro for labels of literal blocks. Set-up by LaTeX writer.
\newcommand*\sphinxLiteralBlockLabel {}
\newcommand*\sphinxSetupCaptionForVerbatim [1]
{%
    \sphinxvspacefixafterfrenchlists
    \needspace{\sphinxliteralblockneedspace}%
% insert a \label via \sphinxLiteralBlockLabel
% reset to normal the color for the literal block caption
    \def\sphinxVerbatimTitle
       {\py@NormalColor\sphinxcaption{\sphinxLiteralBlockLabel #1}}%
}
\newcommand*\sphinxSetupCodeBlockInFootnote {%
  \fvset{fontsize=\footnotesize}\let\caption\sphinxfigcaption
  \sphinxverbatimwithminipagetrue % reduces vertical spaces
  % we counteract (this is in a group) the \@normalsize from \caption
  \let\normalsize\footnotesize\let\@parboxrestore\relax
  \def\spx@abovecaptionskip{\sphinxverbatimsmallskipamount}%
}
% needed to create wrapper environments of fancyvrb's Verbatim
\newcommand*{\sphinxVerbatimEnvironment}{\gdef\FV@EnvironName{sphinxVerbatim}}
\newcommand*{\sphinxverbatimsmallskipamount}{\smallskipamount}
% serves to implement line highlighting and line wrapping
\newcommand\sphinxFancyVerbFormatLine[1]{%
  \expandafter\sphinx@verbatim@checkifhl
    \expandafter{\the\numexpr\value{FancyVerbLine}-\spx@verbatim@linedelta}%
  \ifin@
     \sphinxVerbatimHighlightLine{#1}%
  \else
     \sphinxVerbatimFormatLine{#1}%
  \fi
}%
\newcommand\sphinxVerbatimHighlightLine[1]{%
  \edef\sphinxrestorefboxsep{\fboxsep\the\fboxsep\relax}%
  \fboxsep0pt\relax % cf LaTeX bug graphics/4524
  \colorbox{sphinxVerbatimHighlightColor}%
           {\sphinxrestorefboxsep\sphinxVerbatimFormatLine{#1}}%
  % no need to restore \fboxsep here, as this ends up in a \hbox from fancyvrb
}%
% \sphinxVerbatimFormatLine will be set locally to one of those two:
\newcommand\sphinxVerbatimFormatLineWrap[1]{%
    \hsize\linewidth
    \vtop{\raggedright\hyphenpenalty\z@\exhyphenpenalty\z@
          \doublehyphendemerits\z@\finalhyphendemerits\z@
          \strut #1\strut}%
}%
\newcommand\sphinxVerbatimFormatLineNoWrap[1]{\hb@xt@\linewidth{\strut #1\hss}}%
\def\sphinx@FancyVerbCodesHook
   {\FV@SetLineNo\edef\spx@verbatim@linedelta{\the\value{FancyVerbLine}}}%
\g@addto@macro\FV@SetupFont{%
    \sbox\sphinxcontinuationbox {\spx@opt@verbatimcontinued}%
    \sbox\sphinxvisiblespacebox {\spx@opt@verbatimvisiblespace}%
}%
\newenvironment{sphinxVerbatim}{%
  % first, let's check if there is a caption
  \ifx\sphinxVerbatimTitle\empty
      \sphinxvspacefixafterfrenchlists
      \parskip\z@skip
      \vskip\sphinxverbatimsmallskipamount
      % there was no caption. Check if nevertheless a label was set.
      \ifx\sphinxLiteralBlockLabel\empty\else
      % we require some space to be sure hyperlink target from \phantomsection
      % will not be separated from upcoming verbatim by a page break
          \needspace{\sphinxliteralblockwithoutcaptionneedspace}%
          \phantomsection\sphinxLiteralBlockLabel
      \fi
  \else
     \parskip\z@skip
     \if t\spx@opt@literalblockcappos
       \vskip\spx@abovecaptionskip
       \def\sphinxVerbatim@Before
           {\sphinxVerbatim@Title\nointerlineskip
            \kern\dimexpr-\dp\strutbox+\sphinxbelowcaptionspace\relax}%
     \else
       \vskip\sphinxverbatimsmallskipamount
       \def\sphinxVerbatim@After
          {\nointerlineskip\kern\dp\strutbox\sphinxVerbatim@Title}%
     \fi
     \def\@captype{literalblock}%
     \capstart
     % \sphinxVerbatimTitle must reset color
     \setbox\sphinxVerbatim@TitleBox
            \hbox{\begin{minipage}{\linewidth}%
                    \sphinxVerbatimTitle
                  \end{minipage}}%
  \fi
  \global\let\sphinxLiteralBlockLabel\empty
  \global\let\sphinxVerbatimTitle\empty
  \fboxsep\sphinxverbatimsep \fboxrule\sphinxverbatimborder
  \ifspx@opt@verbatimwithframe\else\fboxrule\z@\fi
  \let\FrameCommand     \sphinxVerbatim@FrameCommand
  \let\FirstFrameCommand\sphinxVerbatim@FirstFrameCommand
  \let\MidFrameCommand  \sphinxVerbatim@MidFrameCommand
  \let\LastFrameCommand \sphinxVerbatim@LastFrameCommand
  \ifspx@opt@verbatimhintsturnover\else
      \let\sphinxVerbatim@Continued\@empty
      \let\sphinxVerbatim@Continues\@empty
  \fi
  \ifspx@opt@verbatimwrapslines
  % fancyvrb's Verbatim puts each input line in (unbreakable) horizontal boxes.
  % This customization wraps each line from the input in a \vtop, thus
  % allowing it to wrap and display on two or more lines in the latex output.
  %     - The codeline counter will be increased only once.
  %     - The wrapped material will not break across pages, it is impossible
  %       to achieve this without extensive rewrite of fancyvrb.
  %     - The (not used in sphinx) obeytabs option to Verbatim is
  %       broken by this change (showtabs and tabspace work).
    \let\sphinxVerbatimFormatLine\sphinxVerbatimFormatLineWrap
    \let\FV@Space\spx@verbatim@space
  % Allow breaks at special characters using \PYG... macros.
    \sphinxbreaksatspecials
  % Breaks at punctuation characters . , ; ? ! and / (needs catcode activation)
    \expandafter\def\expandafter\sphinx@FancyVerbCodesHook\expandafter
                   {\sphinx@FancyVerbCodesHook\sphinxbreaksviaactive}%
  \else % end of conditional code for wrapping long code lines
    \let\sphinxVerbatimFormatLine\sphinxVerbatimFormatLineNoWrap
  \fi
  \let\FancyVerbFormatLine\sphinxFancyVerbFormatLine
  % hook into \FancyVerbCodes to recover at first code line the numbering offset
  \expandafter\def\expandafter\FancyVerbCodes\expandafter
      {\FancyVerbCodes\sphinx@FancyVerbCodesHook}%
  % go around fancyvrb's check of \@currenvir
  \let\VerbatimEnvironment\sphinxVerbatimEnvironment
  % go around fancyvrb's check of current list depth
  \def\@toodeep {\advance\@listdepth\@ne}%
  % The list environment is needed to control perfectly the vertical space.
  % Note: \OuterFrameSep used by framed.sty is later set to \topsep hence 0pt.
  % - if caption: distance from last text baseline to caption baseline is
  %   A+(B-F)+\ht\strutbox, A = \abovecaptionskip (default 10pt), B =
  %   \baselineskip, F is the framed.sty \FrameHeightAdjust macro, default 6pt.
  %   Formula valid for F < 10pt.
  % - distance of baseline of caption to top of frame is like for tables:
  %   \sphinxbelowcaptionspace (=0.5\baselineskip)
  % - if no caption: distance of last text baseline to code frame is S+(B-F),
  %   with S = \sphinxverbatimtopskip (=\smallskip)
  % - and distance from bottom of frame to next text baseline is
  %   \baselineskip+\parskip.
  % The \trivlist is used to avoid possible "too deeply nested" error.
  \itemsep   \z@skip
  \topsep    \z@skip
  \partopsep \z@skip
  % trivlist will set \parsep to \parskip = zero
  % \leftmargin will be set to zero by trivlist
  \rightmargin\z@
  \parindent  \z@% becomes \itemindent. Default zero, but perhaps overwritten.
  \trivlist\item\relax
     \ifsphinxverbatimwithminipage\spx@inframedtrue\fi
     % use a minipage if we are already inside a framed environment
     \ifspx@inframed\noindent\begin{minipage}{\linewidth}\fi
     \MakeFramed {% adapted over from framed.sty's snugshade environment
        \advance\hsize-\width\@totalleftmargin\z@\linewidth\hsize\@setminipage
        }%
     % For grid placement from \strut's in \FancyVerbFormatLine
     \lineskip\z@skip
     % active comma should not be overwritten by \@noligs
     \ifspx@opt@verbatimwrapslines
       \let\verbatim@nolig@list \sphinx@verbatim@nolig@list
     \fi
     % will fetch its optional arguments if any
     \OriginalVerbatim
}
{%
  \endOriginalVerbatim
  \par\unskip\@minipagefalse\endMakeFramed % from framed.sty snugshade
  \ifspx@inframed\end{minipage}\fi
  \endtrivlist
}
\newenvironment {sphinxVerbatimNoFrame}
  {\spx@opt@verbatimwithframefalse
   % needed for fancyvrb as literal code will end in \end{sphinxVerbatimNoFrame}
   \def\sphinxVerbatimEnvironment{\gdef\FV@EnvironName{sphinxVerbatimNoFrame}}%
   \begin{sphinxVerbatim}}
  {\end{sphinxVerbatim}}
\newenvironment {sphinxVerbatimintable}
  {% don't use a frame if in a table cell
   \spx@opt@verbatimwithframefalse
   \sphinxverbatimwithminipagetrue
   % the literal block caption uses \sphinxcaption which is wrapper of \caption,
   % but \caption must be modified because longtable redefines it to work only
   % for the own table caption, and tabulary has multiple passes
   \let\caption\sphinxfigcaption
   % reduce above caption skip
   \def\spx@abovecaptionskip{\sphinxverbatimsmallskipamount}%
   \def\sphinxVerbatimEnvironment{\gdef\FV@EnvironName{sphinxVerbatimintable}}%
   \begin{sphinxVerbatim}}
  {\end{sphinxVerbatim}}


%% PARSED LITERALS
% allow long lines to wrap like they do in code-blocks

% this should be kept in sync with definitions in sphinx.util.texescape
\newcommand*\sphinxbreaksattexescapedchars{%
  \def\do##1##2% put potential break point before character
     {\def##1{\discretionary{}{\sphinxafterbreak\char`##2}{\char`##2}}}%
  \do\{\{\do\textless\<\do\#\#\do\%\%\do\$\$% {, <, #, %, $
  \def\do##1##2% put potential break point after character
     {\def##1{\discretionary{\char`##2}{\sphinxafterbreak}{\char`##2}}}%
  \do\_\_\do\}\}\do\textasciicircum\^\do\&\&% _, }, ^, &,
  \do\textgreater\>\do\textasciitilde\~% >, ~
}
\newcommand*\sphinxbreaksviaactiveinparsedliteral{%
  \sphinxbreaksviaactive % by default handles . , ; ? ! /
  \do\-% we need also the hyphen character (ends up "as is" in parsed-literal)
  \lccode`\~`\~ %
  % update \dospecials as it is used by \url
  % but deactivation will already have been done hence this is unneeded:
  %  \expandafter\def\expandafter\dospecials\expandafter{\dospecials
  %   \sphinxbreaksbeforeactivelist\sphinxbreaksafteractivelist\do\-}%
}
\newcommand*\sphinxbreaksatspaceinparsedliteral{%
  \lccode`~32 \lowercase{\let~}\spx@verbatim@space\lccode`\~`\~
}
\newcommand*{\sphinxunactivateextras}{\let\do\@makeother
      \sphinxbreaksbeforeactivelist\sphinxbreaksafteractivelist\do\-}%
% the \catcode13=5\relax (deactivate end of input lines) is left to callers
\newcommand*{\sphinxunactivateextrasandspace}{\catcode32=10\relax
      \sphinxunactivateextras}%
% now for the modified alltt environment
\newenvironment{sphinxalltt}
{% at start of next line to work around Emacs/AUCTeX issue with this file
\begin{alltt}%
 \ifspx@opt@parsedliteralwraps
   \sbox\sphinxcontinuationbox {\spx@opt@verbatimcontinued}%
   \sbox\sphinxvisiblespacebox {\spx@opt@verbatimvisiblespace}%
   \sphinxbreaksattexescapedchars
   \sphinxbreaksviaactiveinparsedliteral
   \sphinxbreaksatspaceinparsedliteral
% alltt takes care of the ' as derivative ("prime") in math mode
   \everymath\expandafter{\the\everymath\sphinxunactivateextrasandspace
             \catcode`\<=12\catcode`\>=12\catcode`\^=7\catcode`\_=8 }%
% not sure if displayed math (align,...) can end up in parsed-literal, anyway
   \everydisplay\expandafter{\the\everydisplay
             \catcode13=5 \sphinxunactivateextrasandspace
             \catcode`\<=12\catcode`\>=12\catcode`\^=7\catcode`\_=8 }%
 \fi }
{\end{alltt}}

% Protect \href's first argument in contexts such as sphinxalltt (or
% \sphinxcode). Sphinx uses \#, \%, \& ... always inside \sphinxhref.
\protected\def\sphinxhref#1#2{{%
    \sphinxunactivateextrasandspace % never do \scantokens with active space!
    \endlinechar\m@ne\everyeof{{#2}}% keep catcode regime for #2
    \scantokens{\href{#1}}% normalise it for #1 during \href expansion
}}
% Same for \url. And also \nolinkurl for coherence.
\protected\def\sphinxurl#1{{%
    \sphinxunactivateextrasandspace\everyeof{}% (<- precaution for \scantokens)
    \endlinechar\m@ne\scantokens{\url{#1}}%
}}
\protected\def\sphinxnolinkurl#1{{%
    \sphinxunactivateextrasandspace\everyeof{}%
    \endlinechar\m@ne\scantokens{\nolinkurl{#1}}%
}}


%% TOPIC AND CONTENTS BOXES
%
% Again based on use of "framed.sty", this allows breakable framed boxes.
\long\def\spx@ShadowFBox#1{%
  \leavevmode\begingroup
  % first we frame the box #1
  \setbox\@tempboxa
   \hbox{\vrule\@width\sphinxshadowrule
         \vbox{\hrule\@height\sphinxshadowrule
               \kern\sphinxshadowsep
               \hbox{\kern\sphinxshadowsep #1\kern\sphinxshadowsep}%
               \kern\sphinxshadowsep
               \hrule\@height\sphinxshadowrule}%
         \vrule\@width\sphinxshadowrule}%
  % Now we add the shadow, like \shadowbox from fancybox.sty would do
  \dimen@\dimexpr.5\sphinxshadowrule+\sphinxshadowsize\relax
  \hbox{\vbox{\offinterlineskip
              \hbox{\copy\@tempboxa\kern-.5\sphinxshadowrule
                    % add shadow on right side
                    \lower\sphinxshadowsize
                          \hbox{\vrule\@height\ht\@tempboxa \@width\dimen@}%
                    }%
              \kern-\dimen@ % shift back vertically to bottom of frame
              % and add shadow at bottom
              \moveright\sphinxshadowsize
                    \vbox{\hrule\@width\wd\@tempboxa \@height\dimen@}%
              }%
        % move left by the size of right shadow so shadow adds no width
        \kern-\sphinxshadowsize
       }%
  \endgroup
}

% use framed.sty to allow page breaks in frame+shadow
% works well inside Lists and Quote-like environments
% produced by ``topic'' directive (or local contents)
% could nest if LaTeX writer authorized it
\newenvironment{sphinxShadowBox}
  {\def\FrameCommand {\spx@ShadowFBox }%
   % configure framed.sty not to add extra vertical spacing
   \ltx@ifundefined{OuterFrameSep}{}{\OuterFrameSep\z@skip}%
   % the \trivlist will add the vertical spacing on top and bottom which is
   % typical of center environment as used in Sphinx <= 1.4.1
   % the \noindent has the effet of an extra blank line on top, to
   % imitate closely the layout from Sphinx <= 1.4.1; the \FrameHeightAdjust
   % will put top part of frame on this baseline.
   \def\FrameHeightAdjust {\baselineskip}%
   % use package footnote to handle footnotes
   \savenotes
   \trivlist\item\noindent
    % use a minipage if we are already inside a framed environment
    \ifspx@inframed\begin{minipage}{\linewidth}\fi
    \MakeFramed {\spx@inframedtrue
    % framed.sty puts into "\width" the added width (=2shadowsep+2shadowrule)
    % adjust \hsize to what the contents must use
    \advance\hsize-\width
    % adjust LaTeX parameters to behave properly in indented/quoted contexts
    \FrameRestore
    % typeset the contents as in a minipage (Sphinx <= 1.4.1 used a minipage and
    % itemize/enumerate are therein typeset more tightly, we want to keep
    % that). We copy-paste from LaTeX source code but don't do a real minipage.
    \@pboxswfalse
    \let\@listdepth\@mplistdepth \@mplistdepth\z@
    \@minipagerestore
    \@setminipage
    }%
  }%
  {% insert the "endminipage" code
    \par\unskip
    \@minipagefalse
   \endMakeFramed
     \ifspx@inframed\end{minipage}\fi
   \endtrivlist
   % output the stored footnotes
   \spewnotes
  }


%% NOTICES AND ADMONITIONS
%
% Some are quite plain
% the spx@notice@bordercolor etc are set in the sphinxadmonition environment
\newenvironment{sphinxlightbox}{%
  \par\allowbreak
  \noindent{\color{spx@notice@bordercolor}%
            \rule{\linewidth}{\spx@notice@border}}\par\nobreak
  {\parskip\z@skip\noindent}%
  }
  {%
  % counteract previous possible negative skip (French lists!):
  % (we can't cancel that any earlier \vskip introduced a potential pagebreak)
  \sphinxvspacefixafterfrenchlists
  \nobreak\vbox{\noindent\kern\@totalleftmargin
      {\color{spx@notice@bordercolor}%
       \rule[\dimexpr.4\baselineskip-\spx@notice@border\relax]
             {\linewidth}{\spx@notice@border}}\hss}\allowbreak
  }% end of sphinxlightbox environment definition
% may be renewenvironment'd by user for complete customization
\newenvironment{sphinxnote}[1]
  {\begin{sphinxlightbox}\sphinxstrong{#1} }{\end{sphinxlightbox}}
\newenvironment{sphinxhint}[1]
  {\begin{sphinxlightbox}\sphinxstrong{#1} }{\end{sphinxlightbox}}
\newenvironment{sphinximportant}[1]
  {\begin{sphinxlightbox}\sphinxstrong{#1} }{\end{sphinxlightbox}}
\newenvironment{sphinxtip}[1]
  {\begin{sphinxlightbox}\sphinxstrong{#1} }{\end{sphinxlightbox}}
% or just use the package options
% these are needed for common handling by notice environment of lightbox
% and heavybox but they are  currently not used by lightbox environment
% and there is consequently no corresponding package option
\definecolor{sphinxnoteBgColor}{rgb}{1,1,1}
\definecolor{sphinxhintBgColor}{rgb}{1,1,1}
\definecolor{sphinximportantBgColor}{rgb}{1,1,1}
\definecolor{sphinxtipBgColor}{rgb}{1,1,1}

% Others get more distinction
% Code adapted from framed.sty's "snugshade" environment.
% Nesting works (inner frames do not allow page breaks).
\newenvironment{sphinxheavybox}{\par
   \setlength{\FrameRule}{\spx@notice@border}%
   \setlength{\FrameSep}{\dimexpr.6\baselineskip-\FrameRule\relax}
   % configure framed.sty's parameters to obtain same vertical spacing
   % as for "light" boxes. We need for this to manually insert parskip glue and
   % revert a skip done by framed before the frame.
    \ltx@ifundefined{OuterFrameSep}{}{\OuterFrameSep\z@skip}%
    \vspace{\FrameHeightAdjust}
   % copied/adapted from framed.sty's snugshade
   \def\FrameCommand##1{\hskip\@totalleftmargin
       \fboxsep\FrameSep \fboxrule\FrameRule
       \fcolorbox{spx@notice@bordercolor}{spx@notice@bgcolor}{##1}%
       \hskip-\linewidth \hskip-\@totalleftmargin \hskip\columnwidth}%
   \savenotes
   % use a minipage if we are already inside a framed environment
   \ifspx@inframed
       \noindent\begin{minipage}{\linewidth}
   \else
       % handle case where notice is first thing in a list item (or is quoted)
       \if@inlabel
        \noindent\par\vspace{-\baselineskip}
       \else
        \vspace{\parskip}
       \fi
   \fi
   \MakeFramed {\spx@inframedtrue
     \advance\hsize-\width \@totalleftmargin\z@ \linewidth\hsize
     % minipage initialization copied from LaTeX source code.
     \@pboxswfalse
     \let\@listdepth\@mplistdepth \@mplistdepth\z@
     \@minipagerestore
     \@setminipage }%
   }
   {%
   \par\unskip
   \@minipagefalse
   \endMakeFramed
   \ifspx@inframed\end{minipage}\fi
   % set footnotes at bottom of page
   \spewnotes
   % arrange for similar spacing below frame as for "light" boxes.
   \vskip .4\baselineskip
   }% end of sphinxheavybox environment definition
% may be renewenvironment'd by user for complete customization
\newenvironment{sphinxwarning}[1]
  {\begin{sphinxheavybox}\sphinxstrong{#1} }{\end{sphinxheavybox}}
\newenvironment{sphinxcaution}[1]
  {\begin{sphinxheavybox}\sphinxstrong{#1} }{\end{sphinxheavybox}}
\newenvironment{sphinxattention}[1]
  {\begin{sphinxheavybox}\sphinxstrong{#1} }{\end{sphinxheavybox}}
\newenvironment{sphinxdanger}[1]
  {\begin{sphinxheavybox}\sphinxstrong{#1} }{\end{sphinxheavybox}}
\newenvironment{sphinxerror}[1]
  {\begin{sphinxheavybox}\sphinxstrong{#1} }{\end{sphinxheavybox}}
% or just use package options

% the \colorlet of xcolor (if at all loaded) is overkill for our use case
\newcommand{\sphinxcolorlet}[2]
    {\expandafter\let\csname\@backslashchar color@#1\expandafter\endcsname
                     \csname\@backslashchar color@#2\endcsname }

% the main dispatch for all types of notices
\newenvironment{sphinxadmonition}[2]{% #1=type, #2=heading
  % can't use #1 directly in definition of end part
  \def\spx@noticetype {#1}%
  % set parameters of heavybox/lightbox
  \sphinxcolorlet{spx@notice@bordercolor}{sphinx#1BorderColor}%
  \sphinxcolorlet{spx@notice@bgcolor}{sphinx#1BgColor}%
  \spx@notice@border \dimexpr\csname spx@opt@#1border\endcsname\relax
  % start specific environment, passing the heading as argument
  \begin{sphinx#1}{#2}}
  % in end part, need to go around a LaTeX's "feature"
 {\edef\spx@temp{\noexpand\end{sphinx\spx@noticetype}}\spx@temp}


%% PYTHON DOCS MACROS AND ENVIRONMENTS
%  (some macros here used by \maketitle in sphinxmanual.cls and sphinxhowto.cls)

% \moduleauthor{name}{email}
\newcommand{\moduleauthor}[2]{}

% \sectionauthor{name}{email}
\newcommand{\sectionauthor}[2]{}

% Allow the release number to be specified independently of the
% \date{}.  This allows the date to reflect the document's date and
% release to specify the release that is documented.
%
\newcommand{\py@release}{}
\newcommand{\version}{}
\newcommand{\shortversion}{}
\newcommand{\releaseinfo}{}
\newcommand{\releasename}{Release}
\newcommand{\release}[1]{%
  \renewcommand{\py@release}{\releasename\space\version}%
  \renewcommand{\version}{#1}}
\newcommand{\setshortversion}[1]{%
  \renewcommand{\shortversion}{#1}}
\newcommand{\setreleaseinfo}[1]{%
  \renewcommand{\releaseinfo}{#1}}

% Allow specification of the author's address separately from the
% author's name.  This can be used to format them differently, which
% is a good thing.
%
\newcommand{\py@authoraddress}{}
\newcommand{\authoraddress}[1]{\renewcommand{\py@authoraddress}{#1}}

% {fulllineitems} is the main environment for object descriptions.
%
\newcommand{\py@itemnewline}[1]{%
  \kern\labelsep
  \@tempdima\linewidth
  \advance\@tempdima \labelwidth\makebox[\@tempdima][l]{#1}%
  \kern-\labelsep
}

\newenvironment{fulllineitems}{%
  \begin{list}{}{\labelwidth \leftmargin
                 \rightmargin \z@ \topsep -\parskip \partopsep \parskip
                 \itemsep -\parsep
                 \let\makelabel=\py@itemnewline}%
}{\end{list}}

% Signatures, possibly multi-line
%
\newlength{\py@argswidth}
\newcommand{\py@sigparams}[2]{%
  \parbox[t]{\py@argswidth}{#1\sphinxcode{)}#2}}
\newcommand{\pysigline}[1]{\item[{#1}]}
\newcommand{\pysiglinewithargsret}[3]{%
  \settowidth{\py@argswidth}{#1\sphinxcode{(}}%
  \addtolength{\py@argswidth}{-2\py@argswidth}%
  \addtolength{\py@argswidth}{\linewidth}%
  \item[{#1\sphinxcode{(}\py@sigparams{#2}{#3}}]}
\newcommand{\pysigstartmultiline}{%
 \def\pysigstartmultiline{\vskip\smallskipamount\parskip\z@skip\itemsep\z@skip}%
 \edef\pysigstopmultiline
     {\noexpand\leavevmode\parskip\the\parskip\relax\itemsep\the\itemsep\relax}%
 \parskip\z@skip\itemsep\z@skip
}

% Production lists
%
\newenvironment{productionlist}{%
%  \def\sphinxoptional##1{{\Large[}##1{\Large]}}
  \def\production##1##2{\\\sphinxcode{##1}&::=&\sphinxcode{##2}}%
  \def\productioncont##1{\\& &\sphinxcode{##1}}%
  \parindent=2em
  \indent
  \setlength{\LTpre}{0pt}%
  \setlength{\LTpost}{0pt}%
  \begin{longtable}[l]{lcl}
}{%
  \end{longtable}
}

% Definition lists; requested by AMK for HOWTO documents.  Probably useful
% elsewhere as well, so keep in in the general style support.
%
\newenvironment{definitions}{%
  \begin{description}%
  \def\term##1{\item[{##1}]\mbox{}\\*[0mm]}%
}{%
  \end{description}%
}

%% FROM DOCTUTILS LATEX WRITER
%
% The following is stuff copied from docutils' latex writer.
%
\newcommand{\optionlistlabel}[1]{\normalfont\bfseries #1 \hfill}% \bf deprecated
\newenvironment{optionlist}[1]
{\begin{list}{}
  {\setlength{\labelwidth}{#1}
   \setlength{\rightmargin}{1cm}
   \setlength{\leftmargin}{\rightmargin}
   \addtolength{\leftmargin}{\labelwidth}
   \addtolength{\leftmargin}{\labelsep}
   \renewcommand{\makelabel}{\optionlistlabel}}
}{\end{list}}

\newlength{\lineblockindentation}
\setlength{\lineblockindentation}{2.5em}
\newenvironment{lineblock}[1]
{\begin{list}{}
  {\setlength{\partopsep}{\parskip}
   \addtolength{\partopsep}{\baselineskip}
   \topsep0pt\itemsep0.15\baselineskip\parsep0pt
   \leftmargin#1\relax}
 \raggedright}
{\end{list}}

% From docutils.writers.latex2e
% inline markup (custom roles)
% \DUrole{#1}{#2} tries \DUrole#1{#2}
\providecommand*{\DUrole}[2]{%
  \ifcsname DUrole\detokenize{#1}\endcsname
    \csname DUrole\detokenize{#1}\endcsname{#2}%
  \else% backwards compatibility: try \docutilsrole#1{#2}
    \ifcsname docutilsrole\detokenize{#1}\endcsname
      \csname docutilsrole\detokenize{#1}\endcsname{#2}%
    \else
      #2%
    \fi
  \fi
}

\providecommand*{\DUprovidelength}[2]{%
  \ifdefined#1\else\newlength{#1}\setlength{#1}{#2}\fi
}

\DUprovidelength{\DUlineblockindent}{2.5em}
\ifdefined\DUlineblock\else
  \newenvironment{DUlineblock}[1]{%
    \list{}{\setlength{\partopsep}{\parskip}
            \addtolength{\partopsep}{\baselineskip}
            \setlength{\topsep}{0pt}
            \setlength{\itemsep}{0.15\baselineskip}
            \setlength{\parsep}{0pt}
            \setlength{\leftmargin}{#1}}
    \raggedright
  }
  {\endlist}
\fi

%% TEXT STYLING
%
% Some custom font markup commands.
\protected\def\sphinxstrong#1{{\textbf{#1}}}
% to obtain straight quotes we execute \@noligs as patched by upquote, and
% \scantokens is needed in cases where it would be too late for the macro to
% first set catcodes and then fetch its argument. We also make the contents
% breakable at non-escaped . , ; ? ! / using \sphinxbreaksviaactive.
% the macro must be protected if it ends up used in moving arguments,
% in 'alltt' \@noligs is done already, and the \scantokens must be avoided.
\protected\def\sphinxcode#1{{\def\@tempa{alltt}%
  \ifx\@tempa\@currenvir\else
   \ifspx@opt@inlineliteralwraps
      \sphinxbreaksviaactive\let\sphinxafterbreak\empty
      % do not overwrite the comma set-up
      \let\verbatim@nolig@list\sphinx@literal@nolig@list
   \fi
   % fix a space-gobbling issue due to LaTeX's original \do@noligs
   \let\do@noligs\sphinx@do@noligs
   \@noligs\endlinechar\m@ne\everyeof{}% (<- in case inside \sphinxhref)
   \expandafter\scantokens
  \fi {\texttt{#1}}}}
\def\sphinx@do@noligs #1{\catcode`#1\active\begingroup\lccode`\~`#1\relax
    \lowercase{\endgroup\def~{\leavevmode\kern\z@\char`#1 }}}
\def\sphinx@literal@nolig@list {\do\`\do\<\do\>\do\'\do\-}%

\protected\def\sphinxbfcode#1{\sphinxcode{\bfseries{}#1}}
\protected\def\sphinxemail#1{\textsf{#1}}
\protected\def\sphinxtablecontinued#1{\textsf{#1}}
\protected\def\sphinxtitleref#1{\emph{#1}}
\protected\def\sphinxmenuselection#1{\emph{#1}}
\protected\def\sphinxaccelerator#1{\underline{#1}}
\protected\def\sphinxcrossref#1{\emph{#1}}
\protected\def\sphinxtermref#1{\emph{#1}}
% \optional is used for ``[, arg]``, i.e. desc_optional nodes.
\long\protected\def\sphinxoptional#1{%
  {\textnormal{\Large[}}{#1}\hspace{0.5mm}{\textnormal{\Large]}}}

% additional customizable styling
% FIXME: convert this to package options ?
\protected\def\sphinxstyleindexentry     {\texttt}
\protected\def\sphinxstyleindexextra #1{ \emph{(#1)}}
\protected\def\sphinxstyleindexpageref   {, \pageref}
\protected\def\sphinxstyletopictitle #1{\textbf{#1}\par\medskip}
\let\sphinxstylesidebartitle\sphinxstyletopictitle
\protected\def\sphinxstyleothertitle     {\textbf}
\protected\def\sphinxstylesidebarsubtitle #1{~\\\textbf{#1} \smallskip}
% \text.. commands do not allow multiple paragraphs
\protected\def\sphinxstyletheadfamily    {\sffamily}
\protected\def\sphinxstyleemphasis       {\emph}
\protected\def\sphinxstyleliteralemphasis#1{\emph{\sphinxcode{#1}}}
\protected\def\sphinxstylestrong         {\textbf}
\protected\def\sphinxstyleliteralstrong  {\sphinxbfcode}
\protected\def\sphinxstyleabbreviation   {\textsc}
\protected\def\sphinxstyleliteralintitle {\sphinxcode}
\newcommand*\sphinxstylecodecontinued[1]{\footnotesize(#1)}%
\newcommand*\sphinxstylecodecontinues[1]{\footnotesize(#1)}%
% figure legend comes after caption and may contain arbitrary body elements
\newenvironment{sphinxlegend}{\par\small}{\par}

% Declare Unicode characters used by linux tree command to pdflatex utf8/utf8x
\def\spx@bd#1#2{%
  \leavevmode
  \begingroup
  \ifx\spx@bd@height   \@undefined\def\spx@bd@height{\baselineskip}\fi
  \ifx\spx@bd@width    \@undefined\setbox0\hbox{0}\def\spx@bd@width{\wd0 }\fi
  \ifx\spx@bd@thickness\@undefined\def\spx@bd@thickness{.6\p@}\fi
  \ifx\spx@bd@lower    \@undefined\def\spx@bd@lower{\dp\strutbox}\fi
  \lower\spx@bd@lower#1{#2}%
  \endgroup
}%
\@namedef{sphinx@u2500}% BOX DRAWINGS LIGHT HORIZONTAL
  {\spx@bd{\vbox to\spx@bd@height}
          {\vss\hrule\@height\spx@bd@thickness
                     \@width\spx@bd@width\vss}}%
\@namedef{sphinx@u2502}% BOX DRAWINGS LIGHT VERTICAL
  {\spx@bd{\hb@xt@\spx@bd@width}
          {\hss\vrule\@height\spx@bd@height
                     \@width \spx@bd@thickness\hss}}%
\@namedef{sphinx@u2514}% BOX DRAWINGS LIGHT UP AND RIGHT
  {\spx@bd{\hb@xt@\spx@bd@width}
          {\hss\raise.5\spx@bd@height
           \hb@xt@\z@{\hss\vrule\@height.5\spx@bd@height
                                \@width \spx@bd@thickness\hss}%
           \vbox to\spx@bd@height{\vss\hrule\@height\spx@bd@thickness
                                            \@width.5\spx@bd@width\vss}}}%
\@namedef{sphinx@u251C}% BOX DRAWINGS LIGHT VERTICAL AND RIGHT
  {\spx@bd{\hb@xt@\spx@bd@width}
          {\hss
           \hb@xt@\z@{\hss\vrule\@height\spx@bd@height
                                \@width \spx@bd@thickness\hss}%
           \vbox to\spx@bd@height{\vss\hrule\@height\spx@bd@thickness
                                            \@width.5\spx@bd@width\vss}}}%
\protected\def\sphinxunichar#1{\@nameuse{sphinx@u#1}}%

% Tell TeX about pathological hyphenation cases:
\hyphenation{Base-HTTP-Re-quest-Hand-ler}
\endinput<|MERGE_RESOLUTION|>--- conflicted
+++ resolved
@@ -6,11 +6,8 @@
 %
 
 \NeedsTeXFormat{LaTeX2e}[1995/12/01]
-<<<<<<< HEAD
-\ProvidesPackage{sphinx}[2017/12/11 v1.7 LaTeX package (Sphinx markup)]
-=======
+\ProvidesPackage{sphinx}[2017/12/12 v1.7 LaTeX package (Sphinx markup)]
 \ProvidesPackage{sphinx}[2017/12/12 v1.6.6 LaTeX package (Sphinx markup)]
->>>>>>> b5e50d65
 
 % provides \ltx@ifundefined
 % (many packages load ltxcmds: graphicx does for pdftex and lualatex but
