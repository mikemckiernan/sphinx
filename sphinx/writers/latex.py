--- conflicted
+++ resolved
@@ -1833,19 +1833,10 @@
         self.unrestrict_footnote(node)
 
     def visit_legend(self, node):
-<<<<<<< HEAD
-        # type: (nodes.Node) -> None
-        self.body.append('{\\small ')
-
-    def depart_legend(self, node):
-        # type: (nodes.Node) -> None
-        self.body.append('}')
-=======
         self.body.append('\n\\begin{sphinxlegend}')
 
     def depart_legend(self, node):
         self.body.append('\\end{sphinxlegend}\n')
->>>>>>> da8007c3
 
     def visit_admonition(self, node):
         # type: (nodes.Node) -> None
