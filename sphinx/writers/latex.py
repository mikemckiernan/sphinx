--- conflicted
+++ resolved
@@ -25,12 +25,7 @@
 from sphinx import highlighting
 from sphinx.builders.latex.transforms import URI_SCHEMES, ShowUrlsTransform  # NOQA  # for compatibility
 from sphinx.errors import SphinxError
-<<<<<<< HEAD
 from sphinx.locale import admonitionlabels, _, __
-from sphinx.transforms import SphinxTransform
-=======
-from sphinx.locale import admonitionlabels, _
->>>>>>> adf5e9fd
 from sphinx.util import split_into, logging
 from sphinx.util.i18n import format_date
 from sphinx.util.nodes import clean_astext
