# -*- coding: utf-8 -*-
"""
    Sphinx
    ~~~~~~

    The Sphinx documentation toolchain.

    :copyright: Copyright 2007-2013 by the Sphinx team, see AUTHORS.
    :license: BSD, see LICENSE for details.
"""

# Keep this file executable as-is in Python 3!
# (Otherwise getting the version out of it from setup.py is impossible.)

import sys
from os import path

<<<<<<< HEAD
__version__  = '1.3a0'
__released__ = '1.3a0'  # used when Sphinx builds its own docs
=======
__version__  = '1.2+'
__released__ = '1.2'  # used when Sphinx builds its own docs
>>>>>>> dfaecb87
# version info for better programmatic use
# possible values for 3rd element: 'alpha', 'beta', 'rc', 'final'
# 'final' has 0 as the last element
version_info = (1, 2, 0, 'final', 0)

package_dir = path.abspath(path.dirname(__file__))

if '+' in __version__ or 'pre' in __version__:
    # try to find out the changeset hash if checked out from hg, and append
    # it to __version__ (since we use this value from setup.py, it gets
    # automatically propagated to an installed copy as well)
    try:
        import subprocess
        p = subprocess.Popen(['hg', 'id', '-i', '-R',
                              path.join(package_dir, '..')],
                             stdout=subprocess.PIPE, stderr=subprocess.PIPE)
        out, err = p.communicate()
        if out:
            __version__ += '/' + out.strip()
    except Exception:
        pass


def main(argv=sys.argv):
    """Sphinx build "main" command-line entry."""
    if sys.version_info[:3] < (2, 5, 0):
        sys.stderr.write('Error: Sphinx requires at least Python 2.5 to run.\n')
        return 1
    try:
        from sphinx import cmdline
    except ImportError:
        err = sys.exc_info()[1]
        errstr = str(err)
        if errstr.lower().startswith('no module named'):
            whichmod = errstr[16:]
            hint = ''
            if whichmod.startswith('docutils'):
                whichmod = 'Docutils library'
            elif whichmod.startswith('jinja'):
                whichmod = 'Jinja2 library'
            elif whichmod == 'roman':
                whichmod = 'roman module (which is distributed with Docutils)'
                hint = ('This can happen if you upgraded docutils using\n'
                        'easy_install without uninstalling the old version'
                        'first.\n')
            else:
                whichmod += ' module'
            sys.stderr.write('Error: The %s cannot be found. '
                             'Did you install Sphinx and its dependencies '
                             'correctly?\n' % whichmod)
            if hint:
                sys.stderr.write(hint)
            return 1
        raise
    if sys.version_info[:3] >= (3, 3, 0):
        from sphinx.util.compat import docutils_version
        if docutils_version < (0, 10):
            sys.stderr.write('Error: Sphinx requires at least '
                             'Docutils 0.10 for Python 3.3 and above.\n')
            return 1
    return cmdline.main(argv)


if __name__ == '__main__':
    sys.exit(main(sys.argv))<|MERGE_RESOLUTION|>--- conflicted
+++ resolved
@@ -15,17 +15,12 @@
 import sys
 from os import path
 
-<<<<<<< HEAD
 __version__  = '1.3a0'
 __released__ = '1.3a0'  # used when Sphinx builds its own docs
-=======
-__version__  = '1.2+'
-__released__ = '1.2'  # used when Sphinx builds its own docs
->>>>>>> dfaecb87
 # version info for better programmatic use
 # possible values for 3rd element: 'alpha', 'beta', 'rc', 'final'
 # 'final' has 0 as the last element
-version_info = (1, 2, 0, 'final', 0)
+version_info = (1, 3, 0, 'alpha', 0)
 
 package_dir = path.abspath(path.dirname(__file__))
 
