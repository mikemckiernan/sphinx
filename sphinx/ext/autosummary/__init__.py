"""
    sphinx.ext.autosummary
    ~~~~~~~~~~~~~~~~~~~~~~

    Sphinx extension that adds an autosummary:: directive, which can be
    used to generate function/method/attribute/etc. summary lists, similar
    to those output eg. by Epydoc and other API doc generation tools.

    An :autolink: role is also provided.

    autosummary directive
    ---------------------

    The autosummary directive has the form::

        .. autosummary::
           :nosignatures:
           :toctree: generated/

           module.function_1
           module.function_2
           ...

    and it generates an output table (containing signatures, optionally)

        ========================  =============================================
        module.function_1(args)   Summary line from the docstring of function_1
        module.function_2(args)   Summary line from the docstring
        ...
        ========================  =============================================

    If the :toctree: option is specified, files matching the function names
    are inserted to the toctree with the given prefix:

        generated/module.function_1
        generated/module.function_2
        ...

    Note: The file names contain the module:: or currentmodule:: prefixes.

    .. seealso:: autosummary_generate.py


    autolink role
    -------------

    The autolink role functions as ``:obj:`` when the name referred can be
    resolved to a Python object, and otherwise it becomes simple emphasis.
    This can be used as the default role to make links 'smart'.

    :copyright: Copyright 2007-2020 by the Sphinx team, see AUTHORS.
    :license: BSD, see LICENSE for details.
"""

import inspect
import os
import posixpath
import re
import sys
import warnings
from os import path
from types import ModuleType
<<<<<<< HEAD
from typing import Any, Dict, List, Tuple, Type
from typing import cast
=======
from typing import Any, Dict, List, Tuple, cast
>>>>>>> 64fb1e56

from docutils import nodes
from docutils.nodes import Element, Node, system_message
from docutils.parsers.rst import directives
from docutils.parsers.rst.states import RSTStateMachine, Struct, state_classes
from docutils.statemachine import StringList

import sphinx
from sphinx import addnodes
from sphinx.application import Sphinx
from sphinx.config import Config
from sphinx.deprecation import RemovedInSphinx50Warning
from sphinx.environment import BuildEnvironment
from sphinx.environment.adapters.toctree import TocTree
from sphinx.ext.autodoc import INSTANCEATTR, Documenter
from sphinx.ext.autodoc.directive import DocumenterBridge, Options
from sphinx.ext.autodoc.importer import import_module
from sphinx.ext.autodoc.mock import mock
from sphinx.locale import __
from sphinx.pycode import ModuleAnalyzer, PycodeError
from sphinx.util import logging, rst
from sphinx.util.docutils import (NullReporter, SphinxDirective, SphinxRole, new_document,
                                  switch_source_input)
from sphinx.util.matching import Matcher
from sphinx.writers.html import HTMLTranslator


logger = logging.getLogger(__name__)


periods_re = re.compile(r'\.(?:\s+)')
literal_re = re.compile(r'::\s*$')

WELL_KNOWN_ABBREVIATIONS = (' i.e.',)


# -- autosummary_toc node ------------------------------------------------------

class autosummary_toc(nodes.comment):
    pass


def process_autosummary_toc(app: Sphinx, doctree: nodes.document) -> None:
    """Insert items described in autosummary:: to the TOC tree, but do
    not generate the toctree:: list.
    """
    warnings.warn('process_autosummary_toc() is deprecated',
                  RemovedInSphinx50Warning, stacklevel=2)
    env = app.builder.env
    crawled = {}

    def crawl_toc(node: Element, depth: int = 1) -> None:
        crawled[node] = True
        for j, subnode in enumerate(node):
            try:
                if (isinstance(subnode, autosummary_toc) and
                        isinstance(subnode[0], addnodes.toctree)):
                    TocTree(env).note(env.docname, subnode[0])
                    continue
            except IndexError:
                continue
            if not isinstance(subnode, nodes.section):
                continue
            if subnode not in crawled:
                crawl_toc(subnode, depth + 1)
    crawl_toc(doctree)


def autosummary_toc_visit_html(self: nodes.NodeVisitor, node: autosummary_toc) -> None:
    """Hide autosummary toctree list in HTML output."""
    raise nodes.SkipNode


def autosummary_noop(self: nodes.NodeVisitor, node: Node) -> None:
    pass


# -- autosummary_table node ----------------------------------------------------

class autosummary_table(nodes.comment):
    pass


def autosummary_table_visit_html(self: HTMLTranslator, node: autosummary_table) -> None:
    """Make the first column of the table non-breaking."""
    try:
        table = cast(nodes.table, node[0])
        tgroup = cast(nodes.tgroup, table[0])
        tbody = cast(nodes.tbody, tgroup[-1])
        rows = cast(List[nodes.row], tbody)
        for row in rows:
            col1_entry = cast(nodes.entry, row[0])
            par = cast(nodes.paragraph, col1_entry[0])
            for j, subnode in enumerate(list(par)):
                if isinstance(subnode, nodes.Text):
                    new_text = subnode.astext().replace(" ", "\u00a0")
                    par[j] = nodes.Text(new_text)
    except IndexError:
        pass


# -- autodoc integration -------------------------------------------------------

# current application object (used in `get_documenter()`).
_app = None  # type: Sphinx


class FakeDirective(DocumenterBridge):
    def __init__(self) -> None:
        settings = Struct(tab_width=8)
        document = Struct(settings=settings)
        env = BuildEnvironment()
        env.config = Config()
        state = Struct(document=document)
        super().__init__(env, None, Options(), 0, state)


def get_documenter(app: Sphinx, obj: Any, parent: Any) -> "Type[Documenter]":
    """Get an autodoc.Documenter class suitable for documenting the given
    object.

    *obj* is the Python object to be documented, and *parent* is an
    another Python object (e.g. a module or a class) to which *obj*
    belongs to.
    """
    from sphinx.ext.autodoc import DataDocumenter, ModuleDocumenter

    if inspect.ismodule(obj):
        # ModuleDocumenter.can_document_member always returns False
        return ModuleDocumenter

    # Construct a fake documenter for *parent*
    if parent is not None:
        parent_doc_cls = get_documenter(app, parent, None)
    else:
        parent_doc_cls = ModuleDocumenter

    if hasattr(parent, '__name__'):
        parent_doc = parent_doc_cls(FakeDirective(), parent.__name__)
    else:
        parent_doc = parent_doc_cls(FakeDirective(), "")

    # Get the corrent documenter class for *obj*
    classes = [cls for cls in app.registry.documenters.values()
               if cls.can_document_member(obj, '', False, parent_doc)]
    if classes:
        classes.sort(key=lambda cls: cls.priority)
        return classes[-1]
    else:
        return DataDocumenter


# -- .. autosummary:: ----------------------------------------------------------

class Autosummary(SphinxDirective):
    """
    Pretty table containing short signatures and summaries of functions etc.

    autosummary can also optionally generate a hidden toctree:: node.
    """

    required_arguments = 0
    optional_arguments = 0
    final_argument_whitespace = False
    has_content = True
    option_spec = {
        'caption': directives.unchanged_required,
        'toctree': directives.unchanged,
        'nosignatures': directives.flag,
        'recursive': directives.flag,
        'template': directives.unchanged,
    }

    def run(self) -> List[Node]:
        self.bridge = DocumenterBridge(self.env, self.state.document.reporter,
                                       Options(), self.lineno, self.state)

        names = [x.strip().split()[0] for x in self.content
                 if x.strip() and re.search(r'^[~a-zA-Z_]', x.strip()[0])]
        items = self.get_items(names)
        nodes = self.get_table(items)

        if 'toctree' in self.options:
            dirname = posixpath.dirname(self.env.docname)

            tree_prefix = self.options['toctree'].strip()
            docnames = []
            excluded = Matcher(self.config.exclude_patterns)
            filename_map = self.config.autosummary_filename_map
            for name, sig, summary, real_name in items:
                real_name = filename_map.get(real_name, real_name)
                docname = posixpath.join(tree_prefix, real_name)
                docname = posixpath.normpath(posixpath.join(dirname, docname))
                if docname not in self.env.found_docs:
                    if excluded(self.env.doc2path(docname, None)):
                        msg = __('autosummary references excluded document %r. Ignored.')
                    else:
                        msg = __('autosummary: stub file not found %r. '
                                 'Check your autosummary_generate setting.')

                    logger.warning(msg, real_name, location=self.get_source_info())
                    continue

                docnames.append(docname)

            if docnames:
                tocnode = addnodes.toctree()
                tocnode['includefiles'] = docnames
                tocnode['entries'] = [(None, docn) for docn in docnames]
                tocnode['maxdepth'] = -1
                tocnode['glob'] = None
                tocnode['caption'] = self.options.get('caption')

                nodes.append(autosummary_toc('', '', tocnode))

        if 'toctree' not in self.options and 'caption' in self.options:
            logger.warning(__('A captioned autosummary requires :toctree: option. ignored.'),
                           location=nodes[-1])

        return nodes

    def import_by_name(self, name: str, prefixes: List[str]) -> Tuple[str, Any, Any, str]:
        with mock(self.config.autosummary_mock_imports):
            try:
                return import_by_name(name, prefixes)
            except ImportError as exc:
                # check existence of instance attribute
                try:
                    return import_ivar_by_name(name, prefixes)
                except ImportError:
                    pass

                raise exc  # re-raise ImportError if instance attribute not found

    def create_documenter(self, app: Sphinx, obj: Any,
                          parent: Any, full_name: str) -> "Documenter":
        """Get an autodoc.Documenter class suitable for documenting the given
        object.

        Wraps get_documenter and is meant as a hook for extensions.
        """
        doccls = get_documenter(app, obj, parent)
        return doccls(self.bridge, full_name)

    def get_items(self, names: List[str]) -> List[Tuple[str, str, str, str]]:
        """Try to import the given names, and return a list of
        ``[(name, signature, summary_string, real_name), ...]``.
        """
        prefixes = get_import_prefixes_from_env(self.env)

        items = []  # type: List[Tuple[str, str, str, str]]

        max_item_chars = 50

        for name in names:
            display_name = name
            if name.startswith('~'):
                name = name[1:]
                display_name = name.split('.')[-1]

            try:
                real_name, obj, parent, modname = self.import_by_name(name, prefixes=prefixes)
            except ImportError:
                logger.warning(__('autosummary: failed to import %s'), name,
                               location=self.get_source_info())
                continue

            self.bridge.result = StringList()  # initialize for each documenter
            full_name = real_name
            if not isinstance(obj, ModuleType):
                # give explicitly separated module name, so that members
                # of inner classes can be documented
                full_name = modname + '::' + full_name[len(modname) + 1:]
            # NB. using full_name here is important, since Documenters
            #     handle module prefixes slightly differently
            documenter = self.create_documenter(self.env.app, obj, parent, full_name)
            if not documenter.parse_name():
                logger.warning(__('failed to parse name %s'), real_name,
                               location=self.get_source_info())
                items.append((display_name, '', '', real_name))
                continue
            if not documenter.import_object():
                logger.warning(__('failed to import object %s'), real_name,
                               location=self.get_source_info())
                items.append((display_name, '', '', real_name))
                continue
            if documenter.options.members and not documenter.check_module():
                continue

            # try to also get a source code analyzer for attribute docs
            try:
                documenter.analyzer = ModuleAnalyzer.for_module(
                    documenter.get_real_modname())
                # parse right now, to get PycodeErrors on parsing (results will
                # be cached anyway)
                documenter.analyzer.find_attr_docs()
            except PycodeError as err:
                logger.debug('[autodoc] module analyzer failed: %s', err)
                # no source file -- e.g. for builtin and C modules
                documenter.analyzer = None

            # -- Grab the signature

            try:
                sig = documenter.format_signature(show_annotation=False)
            except TypeError:
                # the documenter does not support ``show_annotation`` option
                sig = documenter.format_signature()

            if not sig:
                sig = ''
            else:
                max_chars = max(10, max_item_chars - len(display_name))
                sig = mangle_signature(sig, max_chars=max_chars)

            # -- Grab the summary

            documenter.add_content(None)
            summary = extract_summary(self.bridge.result.data[:], self.state.document)

            items.append((display_name, sig, summary, real_name))

        return items

    def get_table(self, items: List[Tuple[str, str, str, str]]) -> List[Node]:
        """Generate a proper list of table nodes for autosummary:: directive.

        *items* is a list produced by :meth:`get_items`.
        """
        table_spec = addnodes.tabular_col_spec()
        table_spec['spec'] = r'\X{1}{2}\X{1}{2}'

        table = autosummary_table('')
        real_table = nodes.table('', classes=['longtable'])
        table.append(real_table)
        group = nodes.tgroup('', cols=2)
        real_table.append(group)
        group.append(nodes.colspec('', colwidth=10))
        group.append(nodes.colspec('', colwidth=90))
        body = nodes.tbody('')
        group.append(body)

        def append_row(*column_texts: str) -> None:
            row = nodes.row('')
            source, line = self.state_machine.get_source_and_line()
            for text in column_texts:
                node = nodes.paragraph('')
                vl = StringList()
                vl.append(text, '%s:%d:<autosummary>' % (source, line))
                with switch_source_input(self.state, vl):
                    self.state.nested_parse(vl, 0, node)
                    try:
                        if isinstance(node[0], nodes.paragraph):
                            node = node[0]
                    except IndexError:
                        pass
                    row.append(nodes.entry('', node))
            body.append(row)

        for name, sig, summary, real_name in items:
            qualifier = 'obj'
            if 'nosignatures' not in self.options:
                col1 = ':%s:`%s <%s>`\\ %s' % (qualifier, name, real_name, rst.escape(sig))
            else:
                col1 = ':%s:`%s <%s>`' % (qualifier, name, real_name)
            col2 = summary
            append_row(col1, col2)

        return [table_spec, table]


def strip_arg_typehint(s: str) -> str:
    """Strip a type hint from argument definition."""
    return s.split(':')[0].strip()


def mangle_signature(sig: str, max_chars: int = 30) -> str:
    """Reformat a function signature to a more compact form."""
    # Strip return type annotation
    s = re.sub(r"\)\s*->\s.*$", ")", sig)

    # Remove parenthesis
    s = re.sub(r"^\((.*)\)$", r"\1", s).strip()

    # Strip literals (which can contain things that confuse the code below)
    s = re.sub(r"\\\\", "", s)      # escaped backslash (maybe inside string)
    s = re.sub(r"\\'", "", s)       # escaped single quote
    s = re.sub(r'\\"', "", s)       # escaped double quote
    s = re.sub(r"'[^']*'", "", s)   # string literal (w/ single quote)
    s = re.sub(r'"[^"]*"', "", s)   # string literal (w/ double quote)

    # Strip complex objects (maybe default value of arguments)
    while re.search(r'\([^)]*\)', s):   # contents of parenthesis (ex. NamedTuple(attr=...))
        s = re.sub(r'\([^)]*\)', '', s)
    while re.search(r'<[^>]*>', s):     # contents of angle brackets (ex. <object>)
        s = re.sub(r'<[^>]*>', '', s)
    while re.search(r'{[^}]*}', s):     # contents of curly brackets (ex. dict)
        s = re.sub(r'{[^}]*}', '', s)

    # Parse the signature to arguments + options
    args = []  # type: List[str]
    opts = []  # type: List[str]

    opt_re = re.compile(r"^(.*, |)([a-zA-Z0-9_*]+)\s*=\s*")
    while s:
        m = opt_re.search(s)
        if not m:
            # The rest are arguments
            args = s.split(', ')
            break

        opts.insert(0, m.group(2))
        s = m.group(1)[:-2]

    # Strip typehints
    for i, arg in enumerate(args):
        args[i] = strip_arg_typehint(arg)

    for i, opt in enumerate(opts):
        opts[i] = strip_arg_typehint(opt)

    # Produce a more compact signature
    sig = limited_join(", ", args, max_chars=max_chars - 2)
    if opts:
        if not sig:
            sig = "[%s]" % limited_join(", ", opts, max_chars=max_chars - 4)
        elif len(sig) < max_chars - 4 - 2 - 3:
            sig += "[, %s]" % limited_join(", ", opts,
                                           max_chars=max_chars - len(sig) - 4 - 2)

    return "(%s)" % sig


def extract_summary(doc: List[str], document: Any) -> str:
    """Extract summary from docstring."""
    def parse(doc: List[str], settings: Any) -> nodes.document:
        state_machine = RSTStateMachine(state_classes, 'Body')
        node = new_document('', settings)
        node.reporter = NullReporter()
        state_machine.run(doc, node)

        return node

    # Skip a blank lines at the top
    while doc and not doc[0].strip():
        doc.pop(0)

    # If there's a blank line, then we can assume the first sentence /
    # paragraph has ended, so anything after shouldn't be part of the
    # summary
    for i, piece in enumerate(doc):
        if not piece.strip():
            doc = doc[:i]
            break

    if doc == []:
        return ''

    # parse the docstring
    node = parse(doc, document.settings)
    if not isinstance(node[0], nodes.paragraph):
        # document starts with non-paragraph: pick up the first line
        summary = doc[0].strip()
    else:
        # Try to find the "first sentence", which may span multiple lines
        sentences = periods_re.split(" ".join(doc))
        if len(sentences) == 1:
            summary = sentences[0].strip()
        else:
            summary = ''
            for i in range(len(sentences)):
                summary = ". ".join(sentences[:i + 1]).rstrip(".") + "."
                node[:] = []
                node = parse(doc, document.settings)
                if summary.endswith(WELL_KNOWN_ABBREVIATIONS):
                    pass
                elif not node.traverse(nodes.system_message):
                    # considered as that splitting by period does not break inline markups
                    break

    # strip literal notation mark ``::`` from tail of summary
    summary = literal_re.sub('.', summary)

    return summary


def limited_join(sep: str, items: List[str], max_chars: int = 30,
                 overflow_marker: str = "...") -> str:
    """Join a number of strings to one, limiting the length to *max_chars*.

    If the string overflows this limit, replace the last fitting item by
    *overflow_marker*.

    Returns: joined_string
    """
    full_str = sep.join(items)
    if len(full_str) < max_chars:
        return full_str

    n_chars = 0
    n_items = 0
    for j, item in enumerate(items):
        n_chars += len(item) + len(sep)
        if n_chars < max_chars - len(overflow_marker):
            n_items += 1
        else:
            break

    return sep.join(list(items[:n_items]) + [overflow_marker])


# -- Importing items -----------------------------------------------------------

def get_import_prefixes_from_env(env: BuildEnvironment) -> List[str]:
    """
    Obtain current Python import prefixes (for `import_by_name`)
    from ``document.env``
    """
    prefixes = [None]  # type: List[str]

    currmodule = env.ref_context.get('py:module')
    if currmodule:
        prefixes.insert(0, currmodule)

    currclass = env.ref_context.get('py:class')
    if currclass:
        if currmodule:
            prefixes.insert(0, currmodule + "." + currclass)
        else:
            prefixes.insert(0, currclass)

    return prefixes


def import_by_name(name: str, prefixes: List[str] = [None]) -> Tuple[str, Any, Any, str]:
    """Import a Python object that has the given *name*, under one of the
    *prefixes*.  The first name that succeeds is used.
    """
    tried = []
    for prefix in prefixes:
        try:
            if prefix:
                prefixed_name = '.'.join([prefix, name])
            else:
                prefixed_name = name
            obj, parent, modname = _import_by_name(prefixed_name)
            return prefixed_name, obj, parent, modname
        except ImportError:
            tried.append(prefixed_name)
    raise ImportError('no module named %s' % ' or '.join(tried))


def _import_by_name(name: str) -> Tuple[Any, Any, str]:
    """Import a Python object given its full name."""
    try:
        name_parts = name.split('.')

        # try first interpret `name` as MODNAME.OBJ
        modname = '.'.join(name_parts[:-1])
        if modname:
            try:
                mod = import_module(modname)
                return getattr(mod, name_parts[-1]), mod, modname
            except (ImportError, IndexError, AttributeError):
                pass

        # ... then as MODNAME, MODNAME.OBJ1, MODNAME.OBJ1.OBJ2, ...
        last_j = 0
        modname = None
        for j in reversed(range(1, len(name_parts) + 1)):
            last_j = j
            modname = '.'.join(name_parts[:j])
            try:
                import_module(modname)
            except ImportError:
                continue

            if modname in sys.modules:
                break

        if last_j < len(name_parts):
            parent = None
            obj = sys.modules[modname]
            for obj_name in name_parts[last_j:]:
                parent = obj
                obj = getattr(obj, obj_name)
            return obj, parent, modname
        else:
            return sys.modules[modname], None, modname
    except (ValueError, ImportError, AttributeError, KeyError) as e:
        raise ImportError(*e.args) from e


def import_ivar_by_name(name: str, prefixes: List[str] = [None]) -> Tuple[str, Any, Any, str]:
    """Import an instance variable that has the given *name*, under one of the
    *prefixes*.  The first name that succeeds is used.
    """
    try:
        name, attr = name.rsplit(".", 1)
        real_name, obj, parent, modname = import_by_name(name, prefixes)
        qualname = real_name.replace(modname + ".", "")
        analyzer = ModuleAnalyzer.for_module(modname)
        if (qualname, attr) in analyzer.find_attr_docs():
            return real_name + "." + attr, INSTANCEATTR, obj, modname
    except (ImportError, ValueError, PycodeError):
        pass

    raise ImportError


# -- :autolink: (smart default role) -------------------------------------------

class AutoLink(SphinxRole):
    """Smart linking role.

    Expands to ':obj:`text`' if `text` is an object that can be imported;
    otherwise expands to '*text*'.
    """
    def run(self) -> Tuple[List[Node], List[system_message]]:
        pyobj_role = self.env.get_domain('py').role('obj')
        objects, errors = pyobj_role('obj', self.rawtext, self.text, self.lineno,
                                     self.inliner, self.options, self.content)
        if errors:
            return objects, errors

        assert len(objects) == 1
        pending_xref = cast(addnodes.pending_xref, objects[0])
        try:
            # try to import object by name
            prefixes = get_import_prefixes_from_env(self.env)
            import_by_name(pending_xref['reftarget'], prefixes)
        except ImportError:
            literal = cast(nodes.literal, pending_xref[0])
            objects[0] = nodes.emphasis(self.rawtext, literal.astext(),
                                        classes=literal['classes'])

        return objects, errors


def get_rst_suffix(app: Sphinx) -> str:
    def get_supported_format(suffix: str) -> Tuple[str, ...]:
        parser_class = app.registry.get_source_parsers().get(suffix)
        if parser_class is None:
            return ('restructuredtext',)
        return parser_class.supported

    suffix = None  # type: str
    for suffix in app.config.source_suffix:
        if 'restructuredtext' in get_supported_format(suffix):
            return suffix

    return None


def process_generate_options(app: Sphinx) -> None:
    genfiles = app.config.autosummary_generate

    if genfiles is True:
        env = app.builder.env
        genfiles = [env.doc2path(x, base=None) for x in env.found_docs
                    if os.path.isfile(env.doc2path(x))]
    elif genfiles is False:
        pass
    else:
        ext = list(app.config.source_suffix)
        genfiles = [genfile + (ext[0] if not genfile.endswith(tuple(ext)) else '')
                    for genfile in genfiles]

        for entry in genfiles[:]:
            if not path.isfile(path.join(app.srcdir, entry)):
                logger.warning(__('autosummary_generate: file not found: %s'), entry)
                genfiles.remove(entry)

    if not genfiles:
        return

    suffix = get_rst_suffix(app)
    if suffix is None:
        logger.warning(__('autosummary generats .rst files internally. '
                          'But your source_suffix does not contain .rst. Skipped.'))
        return

    from sphinx.ext.autosummary.generate import generate_autosummary_docs

    imported_members = app.config.autosummary_imported_members
    with mock(app.config.autosummary_mock_imports):
        generate_autosummary_docs(genfiles, suffix=suffix, base_path=app.srcdir,
                                  app=app, imported_members=imported_members,
                                  overwrite=app.config.autosummary_generate_overwrite,
                                  encoding=app.config.source_encoding)


def setup(app: Sphinx) -> Dict[str, Any]:
    # I need autodoc
    app.setup_extension('sphinx.ext.autodoc')
    app.add_node(autosummary_toc,
                 html=(autosummary_toc_visit_html, autosummary_noop),
                 latex=(autosummary_noop, autosummary_noop),
                 text=(autosummary_noop, autosummary_noop),
                 man=(autosummary_noop, autosummary_noop),
                 texinfo=(autosummary_noop, autosummary_noop))
    app.add_node(autosummary_table,
                 html=(autosummary_table_visit_html, autosummary_noop),
                 latex=(autosummary_noop, autosummary_noop),
                 text=(autosummary_noop, autosummary_noop),
                 man=(autosummary_noop, autosummary_noop),
                 texinfo=(autosummary_noop, autosummary_noop))
    app.add_directive('autosummary', Autosummary)
    app.add_role('autolink', AutoLink())
    app.connect('builder-inited', process_generate_options)
    app.add_config_value('autosummary_context', {}, True)
    app.add_config_value('autosummary_filename_map', {}, 'html')
    app.add_config_value('autosummary_generate', [], True, [bool])
    app.add_config_value('autosummary_generate_overwrite', True, False)
    app.add_config_value('autosummary_mock_imports',
                         lambda config: config.autodoc_mock_imports, 'env')
    app.add_config_value('autosummary_imported_members', [], False, [bool])

    return {'version': sphinx.__display_version__, 'parallel_read_safe': True}<|MERGE_RESOLUTION|>--- conflicted
+++ resolved
@@ -60,12 +60,7 @@
 import warnings
 from os import path
 from types import ModuleType
-<<<<<<< HEAD
-from typing import Any, Dict, List, Tuple, Type
-from typing import cast
-=======
-from typing import Any, Dict, List, Tuple, cast
->>>>>>> 64fb1e56
+from typing import Any, Dict, List, Tuple, Type, cast
 
 from docutils import nodes
 from docutils.nodes import Element, Node, system_message
