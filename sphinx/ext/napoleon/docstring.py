--- conflicted
+++ resolved
@@ -21,22 +21,14 @@
 from sphinx.ext.napoleon.iterators import modify_iter
 from sphinx.locale import _, __
 from sphinx.util import logging
-<<<<<<< HEAD
-=======
-
-logger = logging.getLogger(__name__)
->>>>>>> 9e42310b
 
 if False:
     # For type annotation
     from typing import Type  # for python3.5.1
 
-<<<<<<< HEAD
 
 logger = logging.getLogger(__name__)
 
-=======
->>>>>>> 9e42310b
 _directive_regex = re.compile(r'\.\. \S+::')
 _google_section_regex = re.compile(r'^(\s|\w)+:\s*$')
 _google_typed_arg_regex = re.compile(r'\s*(.+?)\s*\(\s*(.*[^\s]+)\s*\)')
@@ -1059,14 +1051,15 @@
         super().__init__(docstring, config, app, what, name, obj, options)
 
     def _get_location(self) -> str:
-<<<<<<< HEAD
         filepath = inspect.getfile(self._obj) if self._obj is not None else None
         name = self._name
 
-        if filepath is None and not name:
+        if filepath is None and name is None:
             return None
-
-        return "{}: docstring of {}:".format(filepath, name)
+        elif filepath is None:
+            filepath = ""
+
+        return ":".join([filepath, "docstring of %s" % name])
 
     def _escape_args_and_kwargs(self, name: str) -> str:
         func = super()._escape_args_and_kwargs
@@ -1111,15 +1104,6 @@
             return ", ".join([func(args), func(kwargs)])
 
         return func(name)
-=======
-        filepath = inspect.getfile(self._obj) if self._obj is not None else ""
-        name = self._name
-
-        if filepath is None and name is None:
-            return None
-
-        return ":".join([filepath, "docstring of %s" % name])
->>>>>>> 9e42310b
 
     def _consume_field(self, parse_type: bool = True, prefer_type: bool = False
                        ) -> Tuple[str, str, List[str]]:
