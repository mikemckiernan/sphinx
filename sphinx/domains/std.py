# -*- coding: utf-8 -*-
"""
    sphinx.domains.std
    ~~~~~~~~~~~~~~~~~~

    The standard domain.

    :copyright: Copyright 2007-2018 by the Sphinx team, see AUTHORS.
    :license: BSD, see LICENSE for details.
"""

import re
import unicodedata
<<<<<<< HEAD
from copy import copy
from typing import TYPE_CHECKING
=======
>>>>>>> d97f41c0

from docutils import nodes
from docutils.parsers.rst import Directive, directives
from docutils.statemachine import ViewList
from six import iteritems

from sphinx import addnodes
from sphinx.directives import ObjectDescription
from sphinx.domains import Domain, ObjType
from sphinx.locale import _, __
from sphinx.roles import XRefRole
from sphinx.util import ws_re, logging, docname_join
from sphinx.util.nodes import clean_astext, make_refnode

if False:
    # For type annotation
    from typing import Any, Callable, Dict, Iterator, List, Tuple, Type, Union  # NOQA
    from sphinx.application import Sphinx  # NOQA
    from sphinx.builders import Builder  # NOQA
    from sphinx.environment import BuildEnvironment  # NOQA
    from sphinx.util.typing import RoleFunction  # NOQA

logger = logging.getLogger(__name__)


# RE for option descriptions
option_desc_re = re.compile(r'((?:/|--|-|\+)?[^\s=]+)(=?\s*.*)')
# RE for grammar tokens
token_re = re.compile(r'`(\w+)`', re.U)


class GenericObject(ObjectDescription):
    """
    A generic x-ref directive registered with Sphinx.add_object_type().
    """
    indextemplate = ''  # type: unicode
    parse_node = None  # type: Callable[[GenericObject, BuildEnvironment, unicode, addnodes.desc_signature], unicode]  # NOQA

    def handle_signature(self, sig, signode):
        # type: (unicode, addnodes.desc_signature) -> unicode
        if self.parse_node:
            name = self.parse_node(self.env, sig, signode)
        else:
            signode.clear()
            signode += addnodes.desc_name(sig, sig)
            # normalize whitespace like XRefRole does
            name = ws_re.sub('', sig)
        return name

    def add_target_and_index(self, name, sig, signode):
        # type: (unicode, unicode, addnodes.desc_signature) -> None
        targetname = '%s-%s' % (self.objtype, name)
        signode['ids'].append(targetname)
        self.state.document.note_explicit_target(signode)
        if self.indextemplate:
            colon = self.indextemplate.find(':')
            if colon != -1:
                indextype = self.indextemplate[:colon].strip()
                indexentry = self.indextemplate[colon + 1:].strip() % (name,)
            else:
                indextype = 'single'
                indexentry = self.indextemplate % (name,)
            self.indexnode['entries'].append((indextype, indexentry,
                                              targetname, '', None))
        self.env.domaindata['std']['objects'][self.objtype, name] = \
            self.env.docname, targetname


class EnvVar(GenericObject):
    indextemplate = _('environment variable; %s')


class EnvVarXRefRole(XRefRole):
    """
    Cross-referencing role for environment variables (adds an index entry).
    """

    def result_nodes(self, document, env, node, is_ref):
        # type: (nodes.Node, BuildEnvironment, nodes.Node, bool) -> Tuple[List[nodes.Node], List[nodes.Node]]  # NOQA
        if not is_ref:
            return [node], []
        varname = node['reftarget']
        tgtid = 'index-%s' % env.new_serialno('index')
        indexnode = addnodes.index()
        indexnode['entries'] = [
            ('single', varname, tgtid, '', None),
            ('single', _('environment variable; %s') % varname, tgtid, '', None)
        ]
        targetnode = nodes.target('', '', ids=[tgtid])
        document.note_explicit_target(targetnode)
        return [indexnode, targetnode, node], []


class Target(Directive):
    """
    Generic target for user-defined cross-reference types.
    """
    indextemplate = ''

    has_content = False
    required_arguments = 1
    optional_arguments = 0
    final_argument_whitespace = True
    option_spec = {}  # type: Dict

    def run(self):
        # type: () -> List[nodes.Node]
        env = self.state.document.settings.env
        # normalize whitespace in fullname like XRefRole does
        fullname = ws_re.sub(' ', self.arguments[0].strip())
        targetname = '%s-%s' % (self.name, fullname)
        node = nodes.target('', '', ids=[targetname])
        self.state.document.note_explicit_target(node)
        ret = [node]
        if self.indextemplate:
            indexentry = self.indextemplate % (fullname,)
            indextype = 'single'
            colon = indexentry.find(':')
            if colon != -1:
                indextype = indexentry[:colon].strip()
                indexentry = indexentry[colon + 1:].strip()
            inode = addnodes.index(entries=[(indextype, indexentry,
                                             targetname, '', None)])
            ret.insert(0, inode)
        name = self.name
        if ':' in self.name:
            _, name = self.name.split(':', 1)
        env.domaindata['std']['objects'][name, fullname] = \
            env.docname, targetname
        return ret


class Cmdoption(ObjectDescription):
    """
    Description of a command-line option (.. option).
    """

    def handle_signature(self, sig, signode):
        # type: (unicode, addnodes.desc_signature) -> unicode
        """Transform an option description into RST nodes."""
        count = 0
        firstname = ''
        for potential_option in sig.split(', '):
            potential_option = potential_option.strip()
            m = option_desc_re.match(potential_option)  # type: ignore
            if not m:
                logger.warning(__('Malformed option description %r, should '
                                  'look like "opt", "-opt args", "--opt args", '
                                  '"/opt args" or "+opt args"'), potential_option,
                               location=(self.env.docname, self.lineno))
                continue
            optname, args = m.groups()
            if count:
                signode += addnodes.desc_addname(', ', ', ')
            signode += addnodes.desc_name(optname, optname)
            signode += addnodes.desc_addname(args, args)
            if not count:
                firstname = optname
                signode['allnames'] = [optname]
            else:
                signode['allnames'].append(optname)
            count += 1
        if not firstname:
            raise ValueError
        return firstname

    def add_target_and_index(self, firstname, sig, signode):
        # type: (unicode, unicode, addnodes.desc_signature) -> None
        currprogram = self.env.ref_context.get('std:program')
        for optname in signode.get('allnames', []):
            targetname = optname.replace('/', '-')
            if not targetname.startswith('-'):
                targetname = '-arg-' + targetname
            if currprogram:
                targetname = '-' + currprogram + targetname
            targetname = 'cmdoption' + targetname
            signode['names'].append(targetname)

        self.state.document.note_explicit_target(signode)
        for optname in signode.get('allnames', []):
            self.env.domaindata['std']['progoptions'][currprogram, optname] = \
                self.env.docname, signode['ids'][0]
            # create only one index entry for the whole option
            if optname == firstname:
                self.indexnode['entries'].append(
                    ('pair', _('%scommand line option; %s') %
                     ((currprogram and currprogram + ' ' or ''), sig),
                     signode['ids'][0], '', None))


class Program(Directive):
    """
    Directive to name the program for which options are documented.
    """

    has_content = False
    required_arguments = 1
    optional_arguments = 0
    final_argument_whitespace = True
    option_spec = {}  # type: Dict

    def run(self):
        # type: () -> List[nodes.Node]
        env = self.state.document.settings.env
        program = ws_re.sub('-', self.arguments[0].strip())
        if program == 'None':
            env.ref_context.pop('std:program', None)
        else:
            env.ref_context['std:program'] = program
        return []


class OptionXRefRole(XRefRole):
    def process_link(self, env, refnode, has_explicit_title, title, target):
        # type: (BuildEnvironment, nodes.Node, bool, unicode, unicode) -> Tuple[unicode, unicode]  # NOQA
        refnode['std:program'] = env.ref_context.get('std:program')
        return title, target


def split_term_classifiers(line):
    # type: (unicode) -> List[Union[unicode, None]]
    # split line into a term and classifiers. if no classifier, None is used..
    parts = re.split(' +: +', line) + [None]
    return parts


def make_glossary_term(env, textnodes, index_key, source, lineno, new_id=None):
    # type: (BuildEnvironment, List[nodes.Node], unicode, unicode, int, unicode) -> nodes.term
    # get a text-only representation of the term and register it
    # as a cross-reference target
    term = nodes.term('', '', *textnodes)
    term.source = source
    term.line = lineno

    gloss_entries = env.temp_data.setdefault('gloss_entries', set())
    objects = env.domaindata['std']['objects']

    termtext = term.astext()
    if new_id is None:
        new_id = nodes.make_id('term-' + termtext)
    if new_id in gloss_entries:
        new_id = 'term-' + str(len(gloss_entries))
    gloss_entries.add(new_id)
    objects['term', termtext.lower()] = env.docname, new_id

    # add an index entry too
    indexnode = addnodes.index()
    indexnode['entries'] = [('single', termtext, new_id, 'main', index_key)]
    indexnode.source, indexnode.line = term.source, term.line
    term.append(indexnode)
    term['ids'].append(new_id)
    term['names'].append(new_id)

    return term


class Glossary(Directive):
    """
    Directive to create a glossary with cross-reference targets for :term:
    roles.
    """

    has_content = True
    required_arguments = 0
    optional_arguments = 0
    final_argument_whitespace = False
    option_spec = {
        'sorted': directives.flag,
    }

    def run(self):
        # type: () -> List[nodes.Node]
        env = self.state.document.settings.env
        node = addnodes.glossary()
        node.document = self.state.document

        # This directive implements a custom format of the reST definition list
        # that allows multiple lines of terms before the definition.  This is
        # easy to parse since we know that the contents of the glossary *must
        # be* a definition list.

        # first, collect single entries
        entries = []  # type: List[Tuple[List[Tuple[unicode, unicode, int]], ViewList]]
        in_definition = True
        was_empty = True
        messages = []
        for line, (source, lineno) in zip(self.content, self.content.items):
            # empty line -> add to last definition
            if not line:
                if in_definition and entries:
                    entries[-1][1].append('', source, lineno)
                was_empty = True
                continue
            # unindented line -> a term
            if line and not line[0].isspace():
                # enable comments
                if line.startswith('.. '):
                    continue
                # first term of definition
                if in_definition:
                    if not was_empty:
                        messages.append(self.state.reporter.system_message(
                            2, 'glossary term must be preceded by empty line',
                            source=source, line=lineno))
                    entries.append(([(line, source, lineno)], ViewList()))
                    in_definition = False
                # second term and following
                else:
                    if was_empty:
                        messages.append(self.state.reporter.system_message(
                            2, 'glossary terms must not be separated by empty '
                            'lines', source=source, line=lineno))
                    if entries:
                        entries[-1][0].append((line, source, lineno))
                    else:
                        messages.append(self.state.reporter.system_message(
                            2, 'glossary seems to be misformatted, check '
                            'indentation', source=source, line=lineno))
            else:
                if not in_definition:
                    # first line of definition, determines indentation
                    in_definition = True
                    indent_len = len(line) - len(line.lstrip())
                if entries:
                    entries[-1][1].append(line[indent_len:], source, lineno)
                else:
                    messages.append(self.state.reporter.system_message(
                        2, 'glossary seems to be misformatted, check '
                        'indentation', source=source, line=lineno))
            was_empty = False

        # now, parse all the entries into a big definition list
        items = []
        for terms, definition in entries:
            termtexts = []
            termnodes = []
            system_messages = []  # type: List[unicode]
            for line, source, lineno in terms:
                parts = split_term_classifiers(line)
                # parse the term with inline markup
                # classifiers (parts[1:]) will not be shown on doctree
                textnodes, sysmsg = self.state.inline_text(parts[0], lineno)

                # use first classifier as a index key
                term = make_glossary_term(env, textnodes, parts[1], source, lineno)
                term.rawsource = line
                system_messages.extend(sysmsg)
                termtexts.append(term.astext())
                termnodes.append(term)

            termnodes.extend(system_messages)

            defnode = nodes.definition()
            if definition:
                self.state.nested_parse(definition, definition.items[0][1],
                                        defnode)
            termnodes.append(defnode)
            items.append((termtexts,
                          nodes.definition_list_item('', *termnodes)))

        if 'sorted' in self.options:
            items.sort(key=lambda x:
                       unicodedata.normalize('NFD', x[0][0].lower()))

        dlist = nodes.definition_list()
        dlist['classes'].append('glossary')
        dlist.extend(item[1] for item in items)
        node += dlist
        return messages + [node]


def token_xrefs(text):
    # type: (unicode) -> List[nodes.Node]
    retnodes = []
    pos = 0
    for m in token_re.finditer(text):  # type: ignore
        if m.start() > pos:
            txt = text[pos:m.start()]
            retnodes.append(nodes.Text(txt, txt))
        refnode = addnodes.pending_xref(
            m.group(1), reftype='token', refdomain='std', reftarget=m.group(1))
        refnode += nodes.literal(m.group(1), m.group(1), classes=['xref'])
        retnodes.append(refnode)
        pos = m.end()
    if pos < len(text):
        retnodes.append(nodes.Text(text[pos:], text[pos:]))
    return retnodes


class ProductionList(Directive):
    """
    Directive to list grammar productions.
    """

    has_content = False
    required_arguments = 1
    optional_arguments = 0
    final_argument_whitespace = True
    option_spec = {}  # type: Dict

    def run(self):
        # type: () -> List[nodes.Node]
        env = self.state.document.settings.env
        objects = env.domaindata['std']['objects']
        node = addnodes.productionlist()
        messages = []  # type: List[nodes.Node]
        i = 0

        for rule in self.arguments[0].split('\n'):
            if i == 0 and ':' not in rule:
                # production group
                continue
            i += 1
            try:
                name, tokens = rule.split(':', 1)
            except ValueError:
                break
            subnode = addnodes.production()
            subnode['tokenname'] = name.strip()
            if subnode['tokenname']:
                idname = 'grammar-token-%s' % subnode['tokenname']
                if idname not in self.state.document.ids:
                    subnode['ids'].append(idname)
                self.state.document.note_implicit_target(subnode, subnode)
                objects['token', subnode['tokenname']] = env.docname, idname
            subnode.extend(token_xrefs(tokens))
            node.append(subnode)
        return [node] + messages


class StandardDomain(Domain):
    """
    Domain for all objects that don't fit into another domain or are added
    via the application interface.
    """

    name = 'std'
    label = 'Default'

    object_types = {
        'term': ObjType(_('glossary term'), 'term', searchprio=-1),
        'token': ObjType(_('grammar token'), 'token', searchprio=-1),
        'label': ObjType(_('reference label'), 'ref', 'keyword',
                         searchprio=-1),
        'envvar': ObjType(_('environment variable'), 'envvar'),
        'cmdoption': ObjType(_('program option'), 'option'),
        'doc': ObjType(_('document'), 'doc', searchprio=-1)
    }  # type: Dict[unicode, ObjType]

    directives = {
        'program': Program,
        'cmdoption': Cmdoption,  # old name for backwards compatibility
        'option': Cmdoption,
        'envvar': EnvVar,
        'glossary': Glossary,
        'productionlist': ProductionList,
    }  # type: Dict[unicode, Type[Directive]]
    roles = {
        'option':  OptionXRefRole(warn_dangling=True),
        'envvar':  EnvVarXRefRole(),
        # links to tokens in grammar productions
        'token':   XRefRole(),
        # links to terms in glossary
        'term':    XRefRole(lowercase=True, innernodeclass=nodes.inline,
                            warn_dangling=True),
        # links to headings or arbitrary labels
        'ref':     XRefRole(lowercase=True, innernodeclass=nodes.inline,
                            warn_dangling=True),
        # links to labels of numbered figures, tables and code-blocks
        'numref':  XRefRole(lowercase=True,
                            warn_dangling=True),
        # links to labels, without a different title
        'keyword': XRefRole(warn_dangling=True),
        # links to documents
        'doc':     XRefRole(warn_dangling=True, innernodeclass=nodes.inline),
    }  # type: Dict[unicode, Union[RoleFunction, XRefRole]]

    initial_data = {
        'progoptions': {},      # (program, name) -> docname, labelid
        'objects': {},          # (type, name) -> docname, labelid
        'citations': {},        # citation_name -> docname, labelid, lineno
        'citation_refs': {},    # citation_name -> list of docnames
        'labels': {             # labelname -> docname, labelid, sectionname
            'genindex': ('genindex', '', _('Index')),
            'modindex': ('py-modindex', '', _('Module Index')),
            'search':   ('search', '', _('Search Page')),
        },
        'anonlabels': {         # labelname -> docname, labelid
            'genindex': ('genindex', ''),
            'modindex': ('py-modindex', ''),
            'search':   ('search', ''),
        },
    }

    dangling_warnings = {
        'term': 'term not in glossary: %(target)s',
        'ref':  'undefined label: %(target)s (if the link has no caption '
                'the label must precede a section header)',
        'numref':  'undefined label: %(target)s',
        'keyword': 'unknown keyword: %(target)s',
        'doc': 'unknown document: %(target)s',
        'option': 'unknown option: %(target)s',
        'citation': 'citation not found: %(target)s',
    }

    enumerable_nodes = {  # node_class -> (figtype, title_getter)
        nodes.figure: ('figure', None),
        nodes.table: ('table', None),
        nodes.container: ('code-block', None),
    }  # type: Dict[nodes.Node, Tuple[unicode, Callable]]

    def __init__(self, env):
        # type: (BuildEnvironment) -> None
        super(StandardDomain, self).__init__(env)

        # set up enumerable nodes
        self.enumerable_nodes = copy(self.enumerable_nodes)  # create a copy for this instance
        for node, settings in iteritems(env.app.registry.enumerable_nodes):
            self.enumerable_nodes[node] = settings

    def clear_doc(self, docname):
        # type: (unicode) -> None
        for key, (fn, _l) in list(self.data['progoptions'].items()):
            if fn == docname:
                del self.data['progoptions'][key]
        for key, (fn, _l) in list(self.data['objects'].items()):
            if fn == docname:
                del self.data['objects'][key]
        for key, (fn, _l, lineno) in list(self.data['citations'].items()):
            if fn == docname:
                del self.data['citations'][key]
        for key, docnames in list(self.data['citation_refs'].items()):
            if docnames == [docname]:
                del self.data['citation_refs'][key]
            elif docname in docnames:
                docnames.remove(docname)
        for key, (fn, _l, _l) in list(self.data['labels'].items()):
            if fn == docname:
                del self.data['labels'][key]
        for key, (fn, _l) in list(self.data['anonlabels'].items()):
            if fn == docname:
                del self.data['anonlabels'][key]

    def merge_domaindata(self, docnames, otherdata):
        # type: (List[unicode], Dict) -> None
        # XXX duplicates?
        for key, data in otherdata['progoptions'].items():
            if data[0] in docnames:
                self.data['progoptions'][key] = data
        for key, data in otherdata['objects'].items():
            if data[0] in docnames:
                self.data['objects'][key] = data
        for key, data in otherdata['citations'].items():
            if data[0] in docnames:
                self.data['citations'][key] = data
        for key, data in otherdata['citation_refs'].items():
            citation_refs = self.data['citation_refs'].setdefault(key, [])
            for docname in data:
                if docname in docnames:
                    citation_refs.append(docname)
        for key, data in otherdata['labels'].items():
            if data[0] in docnames:
                self.data['labels'][key] = data
        for key, data in otherdata['anonlabels'].items():
            if data[0] in docnames:
                self.data['anonlabels'][key] = data

    def process_doc(self, env, docname, document):
        # type: (BuildEnvironment, unicode, nodes.Node) -> None
        self.note_citations(env, docname, document)
        self.note_citation_refs(env, docname, document)
        self.note_labels(env, docname, document)

    def note_citations(self, env, docname, document):
        # type: (BuildEnvironment, unicode, nodes.Node) -> None
        for node in document.traverse(nodes.citation):
            label = node[0].astext()
            if label in self.data['citations']:
                path = env.doc2path(self.data['citations'][label][0])
                logger.warning(__('duplicate citation %s, other instance in %s'), label, path,
                               location=node, type='ref', subtype='citation')
            self.data['citations'][label] = (docname, node['ids'][0], node.line)

    def note_citation_refs(self, env, docname, document):
        # type: (BuildEnvironment, unicode, nodes.Node) -> None
        for node in document.traverse(addnodes.pending_xref):
            if node['refdomain'] == 'std' and node['reftype'] == 'citation':
                label = node['reftarget']
                citation_refs = self.data['citation_refs'].setdefault(label, [])
                citation_refs.append(docname)

    def note_labels(self, env, docname, document):
        # type: (BuildEnvironment, unicode, nodes.Node) -> None
        labels, anonlabels = self.data['labels'], self.data['anonlabels']
        for name, explicit in iteritems(document.nametypes):
            if not explicit:
                continue
            labelid = document.nameids[name]
            if labelid is None:
                continue
            node = document.ids[labelid]
            if node.tagname == 'target' and 'refid' in node:  # indirect hyperlink targets
                node = document.ids.get(node['refid'])
                labelid = node['names'][0]
            if (node.tagname == 'footnote' or
                    'refuri' in node or
                    node.tagname.startswith('desc_')):
                # ignore footnote labels, labels automatically generated from a
                # link and object descriptions
                continue
            if name in labels:
                logger.warning(__('duplicate label %s, other instance in %s'),
                               name, env.doc2path(labels[name][0]),
                               location=node)
            anonlabels[name] = docname, labelid
            if node.tagname in ('section', 'rubric'):
                sectname = clean_astext(node[0])  # node[0] == title node
            elif self.is_enumerable_node(node):
                sectname = self.get_numfig_title(node)
                if not sectname:
                    continue
            elif node.traverse(addnodes.toctree):
                n = node.traverse(addnodes.toctree)[0]
                if n.get('caption'):
                    sectname = n['caption']
                else:
                    continue
            else:
                # anonymous-only labels
                continue
            labels[name] = docname, labelid, sectname

    def check_consistency(self):
        # type: () -> None
        for name, (docname, labelid, lineno) in iteritems(self.data['citations']):
            if name not in self.data['citation_refs']:
                logger.warning(__('Citation [%s] is not referenced.'), name,
                               type='ref', subtype='citation',
                               location=(docname, lineno))

    def build_reference_node(self, fromdocname, builder, docname, labelid,
                             sectname, rolename, **options):
        # type: (unicode, Builder, unicode, unicode, unicode, unicode, Any) -> nodes.Node
        nodeclass = options.pop('nodeclass', nodes.reference)
        newnode = nodeclass('', '', internal=True, **options)
        innernode = nodes.inline(sectname, sectname)
        if innernode.get('classes') is not None:
            innernode['classes'].append('std')
            innernode['classes'].append('std-' + rolename)
        if docname == fromdocname:
            newnode['refid'] = labelid
        else:
            # set more info in contnode; in case the
            # get_relative_uri call raises NoUri,
            # the builder will then have to resolve these
            contnode = addnodes.pending_xref('')
            contnode['refdocname'] = docname
            contnode['refsectname'] = sectname
            newnode['refuri'] = builder.get_relative_uri(
                fromdocname, docname)
            if labelid:
                newnode['refuri'] += '#' + labelid
        newnode.append(innernode)
        return newnode

    def resolve_xref(self, env, fromdocname, builder, typ, target, node, contnode):
        # type: (BuildEnvironment, unicode, Builder, unicode, unicode, nodes.Node, nodes.Node) -> nodes.Node  # NOQA
        if typ == 'ref':
            resolver = self._resolve_ref_xref
        elif typ == 'numref':
            resolver = self._resolve_numref_xref
        elif typ == 'keyword':
            resolver = self._resolve_keyword_xref
        elif typ == 'doc':
            resolver = self._resolve_doc_xref
        elif typ == 'option':
            resolver = self._resolve_option_xref
        elif typ == 'citation':
            resolver = self._resolve_citation_xref
        else:
            resolver = self._resolve_obj_xref

        return resolver(env, fromdocname, builder, typ, target, node, contnode)

    def _resolve_ref_xref(self, env, fromdocname, builder, typ, target, node, contnode):
        # type: (BuildEnvironment, unicode, Builder, unicode, unicode, nodes.Node, nodes.Node) -> nodes.Node  # NOQA
        if node['refexplicit']:
            # reference to anonymous label; the reference uses
            # the supplied link caption
            docname, labelid = self.data['anonlabels'].get(target, ('', ''))
            sectname = node.astext()
        else:
            # reference to named label; the final node will
            # contain the section name after the label
            docname, labelid, sectname = self.data['labels'].get(target,
                                                                 ('', '', ''))
        if not docname:
            return None

        return self.build_reference_node(fromdocname, builder,
                                         docname, labelid, sectname, 'ref')

    def _resolve_numref_xref(self, env, fromdocname, builder, typ, target, node, contnode):
        # type: (BuildEnvironment, unicode, Builder, unicode, unicode, nodes.Node, nodes.Node) -> nodes.Node  # NOQA
        if target in self.data['labels']:
            docname, labelid, figname = self.data['labels'].get(target, ('', '', ''))
        else:
            docname, labelid = self.data['anonlabels'].get(target, ('', ''))
            figname = None

        if not docname:
            return None

        target_node = env.get_doctree(docname).ids.get(labelid)
        figtype = self.get_figtype(target_node)
        if figtype is None:
            return None

        if figtype != 'section' and env.config.numfig is False:
            logger.warning(__('numfig is disabled. :numref: is ignored.'), location=node)
            return contnode

        try:
            fignumber = self.get_fignumber(env, builder, figtype, docname, target_node)
            if fignumber is None:
                return contnode
        except ValueError:
            logger.warning(__("no number is assigned for %s: %s"), figtype, labelid,
                           location=node)
            return contnode

        try:
            if node['refexplicit']:
                title = contnode.astext()
            else:
                title = env.config.numfig_format.get(figtype, '')

            if figname is None and '{name}' in title:
                logger.warning(__('the link has no caption: %s'), title, location=node)
                return contnode
            else:
                fignum = '.'.join(map(str, fignumber))
                if '{name}' in title or 'number' in title:
                    # new style format (cf. "Fig.{number}")
                    if figname:
                        newtitle = title.format(name=figname, number=fignum)
                    else:
                        newtitle = title.format(number=fignum)
                else:
                    # old style format (cf. "Fig.%s")
                    newtitle = title % fignum
        except KeyError as exc:
            logger.warning(__('invalid numfig_format: %s (%r)'), title, exc, location=node)
            return contnode
        except TypeError:
            logger.warning(__('invalid numfig_format: %s'), title, location=node)
            return contnode

        return self.build_reference_node(fromdocname, builder,
                                         docname, labelid, newtitle, 'numref',
                                         nodeclass=addnodes.number_reference,
                                         title=title)

    def _resolve_keyword_xref(self, env, fromdocname, builder, typ, target, node, contnode):
        # type: (BuildEnvironment, unicode, Builder, unicode, unicode, nodes.Node, nodes.Node) -> nodes.Node  # NOQA
        # keywords are oddballs: they are referenced by named labels
        docname, labelid, _ = self.data['labels'].get(target, ('', '', ''))
        if not docname:
            return None
        return make_refnode(builder, fromdocname, docname,
                            labelid, contnode)

    def _resolve_doc_xref(self, env, fromdocname, builder, typ, target, node, contnode):
        # type: (BuildEnvironment, unicode, Builder, unicode, unicode, nodes.Node, nodes.Node) -> nodes.Node  # NOQA
        # directly reference to document by source name; can be absolute or relative
        refdoc = node.get('refdoc', fromdocname)
        docname = docname_join(refdoc, node['reftarget'])
        if docname not in env.all_docs:
            return None
        else:
            if node['refexplicit']:
                # reference with explicit title
                caption = node.astext()
            else:
                caption = clean_astext(env.titles[docname])
            innernode = nodes.inline(caption, caption, classes=['doc'])
            return make_refnode(builder, fromdocname, docname, None, innernode)

    def _resolve_option_xref(self, env, fromdocname, builder, typ, target, node, contnode):
        # type: (BuildEnvironment, unicode, Builder, unicode, unicode, nodes.Node, nodes.Node) -> nodes.Node  # NOQA
        progname = node.get('std:program')
        target = target.strip()
        docname, labelid = self.data['progoptions'].get((progname, target), ('', ''))
        if not docname:
            commands = []
            while ws_re.search(target):
                subcommand, target = ws_re.split(target, 1)
                commands.append(subcommand)
                progname = "-".join(commands)

                docname, labelid = self.data['progoptions'].get((progname, target),
                                                                ('', ''))
                if docname:
                    break
            else:
                return None

        return make_refnode(builder, fromdocname, docname,
                            labelid, contnode)

    def _resolve_citation_xref(self, env, fromdocname, builder, typ, target, node, contnode):
        # type: (BuildEnvironment, unicode, Builder, unicode, unicode, nodes.Node, nodes.Node) -> nodes.Node  # NOQA
        from sphinx.environment import NoUri

        docname, labelid, lineno = self.data['citations'].get(target, ('', '', 0))
        if not docname:
            if 'ids' in node:
                # remove ids attribute that annotated at
                # transforms.CitationReference.apply.
                del node['ids'][:]
            return None

        try:
            return make_refnode(builder, fromdocname, docname,
                                labelid, contnode)
        except NoUri:
            # remove the ids we added in the CitationReferences
            # transform since they can't be transfered to
            # the contnode (if it's a Text node)
            if not isinstance(contnode, nodes.Element):
                del node['ids'][:]
            raise

    def _resolve_obj_xref(self, env, fromdocname, builder, typ, target, node, contnode):
        # type: (BuildEnvironment, unicode, Builder, unicode, unicode, nodes.Node, nodes.Node) -> nodes.Node  # NOQA
        objtypes = self.objtypes_for_role(typ) or []
        for objtype in objtypes:
            if (objtype, target) in self.data['objects']:
                docname, labelid = self.data['objects'][objtype, target]
                break
        else:
            docname, labelid = '', ''
        if not docname:
            return None
        return make_refnode(builder, fromdocname, docname,
                            labelid, contnode)

    def resolve_any_xref(self, env, fromdocname, builder, target, node, contnode):
        # type: (BuildEnvironment, unicode, Builder, unicode, nodes.Node, nodes.Node) -> List[Tuple[unicode, nodes.Node]]  # NOQA
        results = []  # type: List[Tuple[unicode, nodes.Node]]
        ltarget = target.lower()  # :ref: lowercases its target automatically
        for role in ('ref', 'option'):  # do not try "keyword"
            res = self.resolve_xref(env, fromdocname, builder, role,
                                    ltarget if role == 'ref' else target,
                                    node, contnode)
            if res:
                results.append(('std:' + role, res))
        # all others
        for objtype in self.object_types:
            key = (objtype, target)
            if objtype == 'term':
                key = (objtype, ltarget)
            if key in self.data['objects']:
                docname, labelid = self.data['objects'][key]
                results.append(('std:' + self.role_for_objtype(objtype),
                                make_refnode(builder, fromdocname, docname,
                                             labelid, contnode)))
        return results

    def get_objects(self):
        # type: () -> Iterator[Tuple[unicode, unicode, unicode, unicode, unicode, int]]
        # handle the special 'doc' reference here
        for doc in self.env.all_docs:
            yield (doc, clean_astext(self.env.titles[doc]), 'doc', doc, '', -1)
        for (prog, option), info in iteritems(self.data['progoptions']):
            if prog:
                fullname = ".".join([prog, option])
                yield (fullname, fullname, 'cmdoption', info[0], info[1], 1)
            else:
                yield (option, option, 'cmdoption', info[0], info[1], 1)
        for (type, name), info in iteritems(self.data['objects']):
            yield (name, name, type, info[0], info[1],
                   self.object_types[type].attrs['searchprio'])
        for name, info in iteritems(self.data['labels']):
            yield (name, info[2], 'label', info[0], info[1], -1)
        # add anonymous-only labels as well
        non_anon_labels = set(self.data['labels'])
        for name, info in iteritems(self.data['anonlabels']):
            if name not in non_anon_labels:
                yield (name, name, 'label', info[0], info[1], -1)

    def get_type_name(self, type, primary=False):
        # type: (ObjType, bool) -> unicode
        # never prepend "Default"
        return type.lname

    def is_enumerable_node(self, node):
        # type: (nodes.Node) -> bool
        return node.__class__ in self.enumerable_nodes

    def get_numfig_title(self, node):
        # type: (nodes.Node) -> unicode
        """Get the title of enumerable nodes to refer them using its title"""
        if self.is_enumerable_node(node):
            _, title_getter = self.enumerable_nodes.get(node.__class__, (None, None))
            if title_getter:
                return title_getter(node)
            else:
                for subnode in node:
                    if subnode.tagname in ('caption', 'title'):
                        return clean_astext(subnode)

        return None

    def get_figtype(self, node):
        # type: (nodes.Node) -> unicode
        """Get figure type of nodes."""
        def has_child(node, cls):
            # type: (nodes.Node, Type) -> bool
            return any(isinstance(child, cls) for child in node)

        if isinstance(node, nodes.section):
            return 'section'
        elif isinstance(node, nodes.container):
            if node.get('literal_block') and has_child(node, nodes.literal_block):
                return 'code-block'
            else:
                return None
        else:
            figtype, _ = self.enumerable_nodes.get(node.__class__, (None, None))
            return figtype

    def get_fignumber(self, env, builder, figtype, docname, target_node):
        # type: (BuildEnvironment, Builder, unicode, unicode, nodes.Node) -> Tuple[int, ...]
        if figtype == 'section':
            if builder.name == 'latex':
                return tuple()
            elif docname not in env.toc_secnumbers:
                raise ValueError  # no number assigned
            else:
                anchorname = '#' + target_node['ids'][0]
                if anchorname not in env.toc_secnumbers[docname]:
                    # try first heading which has no anchor
                    return env.toc_secnumbers[docname].get('')
                else:
                    return env.toc_secnumbers[docname].get(anchorname)
        else:
            try:
                figure_id = target_node['ids'][0]
                return env.toc_fignumbers[docname][figtype][figure_id]
            except (KeyError, IndexError):
                # target_node is found, but fignumber is not assigned.
                # Maybe it is defined in orphaned document.
                raise ValueError

    def get_full_qualified_name(self, node):
        # type: (nodes.Node) -> unicode
        if node.get('reftype') == 'option':
            progname = node.get('std:program')
            command = ws_re.split(node.get('reftarget'))
            if progname:
                command.insert(0, progname)
            option = command.pop()
            if command:
                return '.'.join(['-'.join(command), option])
            else:
                return None
        else:
            return None


def setup(app):
    # type: (Sphinx) -> Dict[unicode, Any]
    app.add_domain(StandardDomain)

    return {
        'version': 'builtin',
        'env_version': 1,
        'parallel_read_safe': True,
        'parallel_write_safe': True,
    }<|MERGE_RESOLUTION|>--- conflicted
+++ resolved
@@ -11,11 +11,7 @@
 
 import re
 import unicodedata
-<<<<<<< HEAD
 from copy import copy
-from typing import TYPE_CHECKING
-=======
->>>>>>> d97f41c0
 
 from docutils import nodes
 from docutils.parsers.rst import Directive, directives
