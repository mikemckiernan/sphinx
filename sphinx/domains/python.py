"""
    sphinx.domains.python
    ~~~~~~~~~~~~~~~~~~~~~

    The Python domain.

    :copyright: Copyright 2007-2019 by the Sphinx team, see AUTHORS.
    :license: BSD, see LICENSE for details.
"""

import re
import warnings
from typing import Any, Dict, Iterable, Iterator, List, Tuple, Type
from typing import cast

from docutils import nodes
from docutils.nodes import Element, Node
from docutils.parsers.rst import directives

<<<<<<< HEAD
from sphinx import addnodes
from sphinx.deprecation import RemovedInSphinx40Warning
=======
from sphinx import addnodes, locale
from sphinx.addnodes import pending_xref, desc_signature
from sphinx.application import Sphinx
from sphinx.builders import Builder
from sphinx.deprecation import (
    DeprecatedDict, RemovedInSphinx30Warning, RemovedInSphinx40Warning
)
>>>>>>> afefeebb
from sphinx.directives import ObjectDescription
from sphinx.domains import Domain, ObjType, Index, IndexEntry
from sphinx.environment import BuildEnvironment
from sphinx.locale import _, __
from sphinx.roles import XRefRole
from sphinx.util import logging
from sphinx.util.docfields import Field, GroupedField, TypedField
from sphinx.util.docutils import SphinxDirective
from sphinx.util.nodes import make_refnode
from sphinx.util.typing import TextlikeNode


logger = logging.getLogger(__name__)


# REs for Python signatures
py_sig_re = re.compile(
    r'''^ ([\w.]*\.)?            # class name(s)
          (\w+)  \s*             # thing name
          (?: \(\s*(.*)\s*\)     # optional: arguments
           (?:\s* -> \s* (.*))?  #           return annotation
          )? $                   # and nothing more
          ''', re.VERBOSE)


pairindextypes = {
    'module':    _('module'),
    'keyword':   _('keyword'),
    'operator':  _('operator'),
    'object':    _('object'),
    'exception': _('exception'),
    'statement': _('statement'),
    'builtin':   _('built-in function'),
}


def _pseudo_parse_arglist(signode: desc_signature, arglist: str) -> None:
    """"Parse" a list of arguments separated by commas.

    Arguments can have "optional" annotations given by enclosing them in
    brackets.  Currently, this will split at any comma, even if it's inside a
    string literal (e.g. default argument value).
    """
    paramlist = addnodes.desc_parameterlist()
    stack = [paramlist]  # type: List[Element]
    try:
        for argument in arglist.split(','):
            argument = argument.strip()
            ends_open = ends_close = 0
            while argument.startswith('['):
                stack.append(addnodes.desc_optional())
                stack[-2] += stack[-1]
                argument = argument[1:].strip()
            while argument.startswith(']'):
                stack.pop()
                argument = argument[1:].strip()
            while argument.endswith(']') and not argument.endswith('[]'):
                ends_close += 1
                argument = argument[:-1].strip()
            while argument.endswith('['):
                ends_open += 1
                argument = argument[:-1].strip()
            if argument:
                stack[-1] += addnodes.desc_parameter(argument, argument)
            while ends_open:
                stack.append(addnodes.desc_optional())
                stack[-2] += stack[-1]
                ends_open -= 1
            while ends_close:
                stack.pop()
                ends_close -= 1
        if len(stack) != 1:
            raise IndexError
    except IndexError:
        # if there are too few or too many elements on the stack, just give up
        # and treat the whole argument list as one argument, discarding the
        # already partially populated paramlist node
        paramlist = addnodes.desc_parameterlist()
        paramlist += addnodes.desc_parameter(arglist, arglist)
        signode += paramlist
    else:
        signode += paramlist


# This override allows our inline type specifiers to behave like :class: link
# when it comes to handling "." and "~" prefixes.
class PyXrefMixin:
    def make_xref(self, rolename: str, domain: str, target: str,
                  innernode: Type[TextlikeNode] = nodes.emphasis,
                  contnode: Node = None, env: BuildEnvironment = None) -> Node:
        result = super().make_xref(rolename, domain, target,  # type: ignore
                                   innernode, contnode, env)
        result['refspecific'] = True
        if target.startswith(('.', '~')):
            prefix, result['reftarget'] = target[0], target[1:]
            if prefix == '.':
                text = target[1:]
            elif prefix == '~':
                text = target.split('.')[-1]
            for node in result.traverse(nodes.Text):
                node.parent[node.parent.index(node)] = nodes.Text(text)
                break
        return result

    def make_xrefs(self, rolename: str, domain: str, target: str,
                   innernode: Type[TextlikeNode] = nodes.emphasis,
                   contnode: Node = None, env: BuildEnvironment = None) -> List[Node]:
        delims = r'(\s*[\[\]\(\),](?:\s*or\s)?\s*|\s+or\s+)'
        delims_re = re.compile(delims)
        sub_targets = re.split(delims, target)

        split_contnode = bool(contnode and contnode.astext() == target)

        results = []
        for sub_target in filter(None, sub_targets):
            if split_contnode:
                contnode = nodes.Text(sub_target)

            if delims_re.match(sub_target):
                results.append(contnode or innernode(sub_target, sub_target))
            else:
                results.append(self.make_xref(rolename, domain, sub_target,
                                              innernode, contnode, env))

        return results


class PyField(PyXrefMixin, Field):
    def make_xref(self, rolename: str, domain: str, target: str,
                  innernode: Type[TextlikeNode] = nodes.emphasis,
                  contnode: Node = None, env: BuildEnvironment = None) -> Node:
        if rolename == 'class' and target == 'None':
            # None is not a type, so use obj role instead.
            rolename = 'obj'

        return super().make_xref(rolename, domain, target, innernode, contnode, env)


class PyGroupedField(PyXrefMixin, GroupedField):
    pass


class PyTypedField(PyXrefMixin, TypedField):
    def make_xref(self, rolename: str, domain: str, target: str,
                  innernode: Type[TextlikeNode] = nodes.emphasis,
                  contnode: Node = None, env: BuildEnvironment = None) -> Node:
        if rolename == 'class' and target == 'None':
            # None is not a type, so use obj role instead.
            rolename = 'obj'

        return super().make_xref(rolename, domain, target, innernode, contnode, env)


class PyObject(ObjectDescription):
    """
    Description of a general Python object.

    :cvar allow_nesting: Class is an object that allows for nested namespaces
    :vartype allow_nesting: bool
    """
    option_spec = {
        'noindex': directives.flag,
        'module': directives.unchanged,
        'annotation': directives.unchanged,
    }

    doc_field_types = [
        PyTypedField('parameter', label=_('Parameters'),
                     names=('param', 'parameter', 'arg', 'argument',
                            'keyword', 'kwarg', 'kwparam'),
                     typerolename='class', typenames=('paramtype', 'type'),
                     can_collapse=True),
        PyTypedField('variable', label=_('Variables'), rolename='obj',
                     names=('var', 'ivar', 'cvar'),
                     typerolename='class', typenames=('vartype',),
                     can_collapse=True),
        PyGroupedField('exceptions', label=_('Raises'), rolename='exc',
                       names=('raises', 'raise', 'exception', 'except'),
                       can_collapse=True),
        Field('returnvalue', label=_('Returns'), has_arg=False,
              names=('returns', 'return')),
        PyField('returntype', label=_('Return type'), has_arg=False,
                names=('rtype',), bodyrolename='class'),
    ]

    allow_nesting = False

    def get_signature_prefix(self, sig: str) -> str:
        """May return a prefix to put before the object name in the
        signature.
        """
        return ''

    def needs_arglist(self) -> bool:
        """May return true if an empty argument list is to be generated even if
        the document contains none.
        """
        return False

    def handle_signature(self, sig: str, signode: desc_signature) -> Tuple[str, str]:
        """Transform a Python signature into RST nodes.

        Return (fully qualified name of the thing, classname if any).

        If inside a class, the current class name is handled intelligently:
        * it is stripped from the displayed name if present
        * it is added to the full name (return value) if not present
        """
        m = py_sig_re.match(sig)
        if m is None:
            raise ValueError
        prefix, name, arglist, retann = m.groups()

        # determine module and class name (if applicable), as well as full name
        modname = self.options.get('module', self.env.ref_context.get('py:module'))
        classname = self.env.ref_context.get('py:class')
        if classname:
            add_module = False
            if prefix and (prefix == classname or
                           prefix.startswith(classname + ".")):
                fullname = prefix + name
                # class name is given again in the signature
                prefix = prefix[len(classname):].lstrip('.')
            elif prefix:
                # class name is given in the signature, but different
                # (shouldn't happen)
                fullname = classname + '.' + prefix + name
            else:
                # class name is not given in the signature
                fullname = classname + '.' + name
        else:
            add_module = True
            if prefix:
                classname = prefix.rstrip('.')
                fullname = prefix + name
            else:
                classname = ''
                fullname = name

        signode['module'] = modname
        signode['class'] = classname
        signode['fullname'] = fullname

        sig_prefix = self.get_signature_prefix(sig)
        if sig_prefix:
            signode += addnodes.desc_annotation(sig_prefix, sig_prefix)

        if prefix:
            signode += addnodes.desc_addname(prefix, prefix)
        elif add_module and self.env.config.add_module_names:
            if modname and modname != 'exceptions':
                # exceptions are a special case, since they are documented in the
                # 'exceptions' module.
                nodetext = modname + '.'
                signode += addnodes.desc_addname(nodetext, nodetext)

        signode += addnodes.desc_name(name, name)
        if arglist:
            _pseudo_parse_arglist(signode, arglist)
        else:
            if self.needs_arglist():
                # for callables, add an empty parameter list
                signode += addnodes.desc_parameterlist()

        if retann:
            signode += addnodes.desc_returns(retann, retann)

        anno = self.options.get('annotation')
        if anno:
            signode += addnodes.desc_annotation(' ' + anno, ' ' + anno)

        return fullname, prefix

    def get_index_text(self, modname: str, name: Tuple[str, str]) -> str:
        """Return the text for the index entry of the object."""
        raise NotImplementedError('must be implemented in subclasses')

    def add_target_and_index(self, name_cls: Tuple[str, str], sig: str,
                             signode: desc_signature) -> None:
        modname = self.options.get('module', self.env.ref_context.get('py:module'))
        fullname = (modname and modname + '.' or '') + name_cls[0]
        # note target
        if fullname not in self.state.document.ids:
            signode['names'].append(fullname)
            signode['ids'].append(fullname)
            signode['first'] = (not self.names)
            self.state.document.note_explicit_target(signode)

            domain = cast(PythonDomain, self.env.get_domain('py'))
            domain.note_object(fullname, self.objtype,
                               location=(self.env.docname, self.lineno))

        indextext = self.get_index_text(modname, name_cls)
        if indextext:
            self.indexnode['entries'].append(('single', indextext,
                                              fullname, '', None))

    def before_content(self) -> None:
        """Handle object nesting before content

        :py:class:`PyObject` represents Python language constructs. For
        constructs that are nestable, such as a Python classes, this method will
        build up a stack of the nesting heirarchy so that it can be later
        de-nested correctly, in :py:meth:`after_content`.

        For constructs that aren't nestable, the stack is bypassed, and instead
        only the most recent object is tracked. This object prefix name will be
        removed with :py:meth:`after_content`.
        """
        prefix = None
        if self.names:
            # fullname and name_prefix come from the `handle_signature` method.
            # fullname represents the full object name that is constructed using
            # object nesting and explicit prefixes. `name_prefix` is the
            # explicit prefix given in a signature
            (fullname, name_prefix) = self.names[-1]
            if self.allow_nesting:
                prefix = fullname
            elif name_prefix:
                prefix = name_prefix.strip('.')
        if prefix:
            self.env.ref_context['py:class'] = prefix
            if self.allow_nesting:
                classes = self.env.ref_context.setdefault('py:classes', [])
                classes.append(prefix)
        if 'module' in self.options:
            modules = self.env.ref_context.setdefault('py:modules', [])
            modules.append(self.env.ref_context.get('py:module'))
            self.env.ref_context['py:module'] = self.options['module']

    def after_content(self) -> None:
        """Handle object de-nesting after content

        If this class is a nestable object, removing the last nested class prefix
        ends further nesting in the object.

        If this class is not a nestable object, the list of classes should not
        be altered as we didn't affect the nesting levels in
        :py:meth:`before_content`.
        """
        classes = self.env.ref_context.setdefault('py:classes', [])
        if self.allow_nesting:
            try:
                classes.pop()
            except IndexError:
                pass
        self.env.ref_context['py:class'] = (classes[-1] if len(classes) > 0
                                            else None)
        if 'module' in self.options:
            modules = self.env.ref_context.setdefault('py:modules', [])
            if modules:
                self.env.ref_context['py:module'] = modules.pop()
            else:
                self.env.ref_context.pop('py:module')


class PyModulelevel(PyObject):
    """
    Description of an object on module level (functions, data).
    """

    def run(self) -> List[Node]:
        warnings.warn('PyClassmember is deprecated.',
                      RemovedInSphinx40Warning)

        return super().run()

    def needs_arglist(self) -> bool:
        return self.objtype == 'function'

    def get_index_text(self, modname: str, name_cls: Tuple[str, str]) -> str:
        if self.objtype == 'function':
            if not modname:
                return _('%s() (built-in function)') % name_cls[0]
            return _('%s() (in module %s)') % (name_cls[0], modname)
        elif self.objtype == 'data':
            if not modname:
                return _('%s (built-in variable)') % name_cls[0]
            return _('%s (in module %s)') % (name_cls[0], modname)
        else:
            return ''


class PyFunction(PyObject):
    """Description of a function."""

    option_spec = PyObject.option_spec.copy()
    option_spec.update({
        'async': directives.flag,
    })

    def get_signature_prefix(self, sig: str) -> str:
        if 'async' in self.options:
            return 'async '
        else:
            return ''

    def needs_arglist(self) -> bool:
        return True

    def get_index_text(self, modname: str, name_cls: Tuple[str, str]) -> str:
        name, cls = name_cls
        if modname:
            return _('%s() (in module %s)') % (name, modname)
        else:
            return _('%s() (built-in function)') % name


class PyVariable(PyObject):
    """Description of a variable."""

    def get_index_text(self, modname: str, name_cls: Tuple[str, str]) -> str:
        name, cls = name_cls
        if modname:
            return _('%s (in module %s)') % (name, modname)
        else:
            return _('%s (built-in variable)') % name


class PyClasslike(PyObject):
    """
    Description of a class-like object (classes, interfaces, exceptions).
    """

    allow_nesting = True

    def get_signature_prefix(self, sig: str) -> str:
        return self.objtype + ' '

    def get_index_text(self, modname: str, name_cls: Tuple[str, str]) -> str:
        if self.objtype == 'class':
            if not modname:
                return _('%s (built-in class)') % name_cls[0]
            return _('%s (class in %s)') % (name_cls[0], modname)
        elif self.objtype == 'exception':
            return name_cls[0]
        else:
            return ''


class PyClassmember(PyObject):
    """
    Description of a class member (methods, attributes).
    """

    def run(self) -> List[Node]:
        warnings.warn('PyClassmember is deprecated.',
                      RemovedInSphinx40Warning)

        return super().run()

    def needs_arglist(self) -> bool:
        return self.objtype.endswith('method')

    def get_signature_prefix(self, sig: str) -> str:
        if self.objtype == 'staticmethod':
            return 'static '
        elif self.objtype == 'classmethod':
            return 'classmethod '
        return ''

    def get_index_text(self, modname: str, name_cls: Tuple[str, str]) -> str:
        name, cls = name_cls
        add_modules = self.env.config.add_module_names
        if self.objtype == 'method':
            try:
                clsname, methname = name.rsplit('.', 1)
            except ValueError:
                if modname:
                    return _('%s() (in module %s)') % (name, modname)
                else:
                    return '%s()' % name
            if modname and add_modules:
                return _('%s() (%s.%s method)') % (methname, modname, clsname)
            else:
                return _('%s() (%s method)') % (methname, clsname)
        elif self.objtype == 'staticmethod':
            try:
                clsname, methname = name.rsplit('.', 1)
            except ValueError:
                if modname:
                    return _('%s() (in module %s)') % (name, modname)
                else:
                    return '%s()' % name
            if modname and add_modules:
                return _('%s() (%s.%s static method)') % (methname, modname,
                                                          clsname)
            else:
                return _('%s() (%s static method)') % (methname, clsname)
        elif self.objtype == 'classmethod':
            try:
                clsname, methname = name.rsplit('.', 1)
            except ValueError:
                if modname:
                    return _('%s() (in module %s)') % (name, modname)
                else:
                    return '%s()' % name
            if modname:
                return _('%s() (%s.%s class method)') % (methname, modname,
                                                         clsname)
            else:
                return _('%s() (%s class method)') % (methname, clsname)
        elif self.objtype == 'attribute':
            try:
                clsname, attrname = name.rsplit('.', 1)
            except ValueError:
                if modname:
                    return _('%s (in module %s)') % (name, modname)
                else:
                    return name
            if modname and add_modules:
                return _('%s (%s.%s attribute)') % (attrname, modname, clsname)
            else:
                return _('%s (%s attribute)') % (attrname, clsname)
        else:
            return ''


class PyMethod(PyObject):
    """Description of a method."""

    option_spec = PyObject.option_spec.copy()
    option_spec.update({
        'abstractmethod': directives.flag,
        'async': directives.flag,
        'classmethod': directives.flag,
        'property': directives.flag,
        'staticmethod': directives.flag,
    })

    def needs_arglist(self) -> bool:
        if 'property' in self.options:
            return False
        else:
            return True

    def get_signature_prefix(self, sig: str) -> str:
        prefix = []
        if 'abstractmethod' in self.options:
            prefix.append('abstract')
        if 'async' in self.options:
            prefix.append('async')
        if 'classmethod' in self.options:
            prefix.append('classmethod')
        if 'property' in self.options:
            prefix.append('property')
        if 'staticmethod' in self.options:
            prefix.append('static')

        if prefix:
            return ' '.join(prefix) + ' '
        else:
            return ''

    def get_index_text(self, modname: str, name_cls: Tuple[str, str]) -> str:
        name, cls = name_cls
        try:
            clsname, methname = name.rsplit('.', 1)
            if modname and self.env.config.add_module_names:
                clsname = '.'.join([modname, clsname])
        except ValueError:
            if modname:
                return _('%s() (in module %s)') % (name, modname)
            else:
                return '%s()' % name

        if 'classmethod' in self.options:
            return _('%s() (%s class method)') % (methname, clsname)
        elif 'property' in self.options:
            return _('%s() (%s property)') % (methname, clsname)
        elif 'staticmethod' in self.options:
            return _('%s() (%s static method)') % (methname, clsname)
        else:
            return _('%s() (%s method)') % (methname, clsname)


class PyClassMethod(PyMethod):
    """Description of a classmethod."""

    option_spec = PyObject.option_spec.copy()

    def run(self) -> List[Node]:
        self.name = 'py:method'
        self.options['classmethod'] = True

        return super().run()


class PyStaticMethod(PyMethod):
    """Description of a staticmethod."""

    option_spec = PyObject.option_spec.copy()

    def run(self) -> List[Node]:
        self.name = 'py:method'
        self.options['staticmethod'] = True

        return super().run()


class PyAttribute(PyObject):
    """Description of an attribute."""

    def get_index_text(self, modname: str, name_cls: Tuple[str, str]) -> str:
        name, cls = name_cls
        try:
            clsname, attrname = name.rsplit('.', 1)
            if modname and self.env.config.add_module_names:
                clsname = '.'.join([modname, clsname])
        except ValueError:
            if modname:
                return _('%s (in module %s)') % (name, modname)
            else:
                return name

        return _('%s (%s attribute)') % (attrname, clsname)


class PyDecoratorMixin:
    """
    Mixin for decorator directives.
    """
    def handle_signature(self, sig: str, signode: desc_signature) -> Tuple[str, str]:
        ret = super().handle_signature(sig, signode)  # type: ignore
        signode.insert(0, addnodes.desc_addname('@', '@'))
        return ret

    def needs_arglist(self) -> bool:
        return False


class PyDecoratorFunction(PyDecoratorMixin, PyModulelevel):
    """
    Directive to mark functions meant to be used as decorators.
    """
    def run(self) -> List[Node]:
        # a decorator function is a function after all
        self.name = 'py:function'
        return super().run()


class PyDecoratorMethod(PyDecoratorMixin, PyClassmember):
    """
    Directive to mark methods meant to be used as decorators.
    """
    def run(self) -> List[Node]:
        self.name = 'py:method'
        return super().run()


class PyModule(SphinxDirective):
    """
    Directive to mark description of a new module.
    """

    has_content = False
    required_arguments = 1
    optional_arguments = 0
    final_argument_whitespace = False
    option_spec = {
        'platform': lambda x: x,
        'synopsis': lambda x: x,
        'noindex': directives.flag,
        'deprecated': directives.flag,
    }

    def run(self) -> List[Node]:
        domain = cast(PythonDomain, self.env.get_domain('py'))

        modname = self.arguments[0].strip()
        noindex = 'noindex' in self.options
        self.env.ref_context['py:module'] = modname
        ret = []  # type: List[Node]
        if not noindex:
            # note module to the domain
            domain.note_module(modname,
                               self.options.get('synopsis', ''),
                               self.options.get('platform', ''),
                               'deprecated' in self.options)
            domain.note_object(modname, 'module', location=(self.env.docname, self.lineno))

            targetnode = nodes.target('', '', ids=['module-' + modname],
                                      ismod=True)
            self.state.document.note_explicit_target(targetnode)
            # the platform and synopsis aren't printed; in fact, they are only
            # used in the modindex currently
            ret.append(targetnode)
            indextext = _('%s (module)') % modname
            inode = addnodes.index(entries=[('single', indextext,
                                             'module-' + modname, '', None)])
            ret.append(inode)
        return ret


class PyCurrentModule(SphinxDirective):
    """
    This directive is just to tell Sphinx that we're documenting
    stuff in module foo, but links to module foo won't lead here.
    """

    has_content = False
    required_arguments = 1
    optional_arguments = 0
    final_argument_whitespace = False
    option_spec = {}  # type: Dict

    def run(self) -> List[Node]:
        modname = self.arguments[0].strip()
        if modname == 'None':
            self.env.ref_context.pop('py:module', None)
        else:
            self.env.ref_context['py:module'] = modname
        return []


class PyXRefRole(XRefRole):
    def process_link(self, env: BuildEnvironment, refnode: Element,
                     has_explicit_title: bool, title: str, target: str) -> Tuple[str, str]:
        refnode['py:module'] = env.ref_context.get('py:module')
        refnode['py:class'] = env.ref_context.get('py:class')
        if not has_explicit_title:
            title = title.lstrip('.')    # only has a meaning for the target
            target = target.lstrip('~')  # only has a meaning for the title
            # if the first character is a tilde, don't display the module/class
            # parts of the contents
            if title[0:1] == '~':
                title = title[1:]
                dot = title.rfind('.')
                if dot != -1:
                    title = title[dot + 1:]
        # if the first character is a dot, search more specific namespaces first
        # else search builtins first
        if target[0:1] == '.':
            target = target[1:]
            refnode['refspecific'] = True
        return title, target


class PythonModuleIndex(Index):
    """
    Index subclass to provide the Python module index.
    """

    name = 'modindex'
    localname = _('Python Module Index')
    shortname = _('modules')

    def generate(self, docnames: Iterable[str] = None
                 ) -> Tuple[List[Tuple[str, List[IndexEntry]]], bool]:
        content = {}  # type: Dict[str, List[IndexEntry]]
        # list of prefixes to ignore
        ignores = None  # type: List[str]
        ignores = self.domain.env.config['modindex_common_prefix']  # type: ignore
        ignores = sorted(ignores, key=len, reverse=True)
        # list of all modules, sorted by module name
        modules = sorted(self.domain.data['modules'].items(),
                         key=lambda x: x[0].lower())
        # sort out collapsable modules
        prev_modname = ''
        num_toplevels = 0
        for modname, (docname, synopsis, platforms, deprecated) in modules:
            if docnames and docname not in docnames:
                continue

            for ignore in ignores:
                if modname.startswith(ignore):
                    modname = modname[len(ignore):]
                    stripped = ignore
                    break
            else:
                stripped = ''

            # we stripped the whole module name?
            if not modname:
                modname, stripped = stripped, ''

            entries = content.setdefault(modname[0].lower(), [])

            package = modname.split('.')[0]
            if package != modname:
                # it's a submodule
                if prev_modname == package:
                    # first submodule - make parent a group head
                    if entries:
                        last = entries[-1]
                        entries[-1] = IndexEntry(last[0], 1, last[2], last[3],
                                                 last[4], last[5], last[6])
                elif not prev_modname.startswith(package):
                    # submodule without parent in list, add dummy entry
                    entries.append(IndexEntry(stripped + package, 1, '', '', '', '', ''))
                subtype = 2
            else:
                num_toplevels += 1
                subtype = 0

            qualifier = deprecated and _('Deprecated') or ''
            entries.append(IndexEntry(stripped + modname, subtype, docname,
                                      'module-' + stripped + modname, platforms,
                                      qualifier, synopsis))
            prev_modname = modname

        # apply heuristics when to collapse modindex at page load:
        # only collapse if number of toplevel modules is larger than
        # number of submodules
        collapse = len(modules) - num_toplevels < num_toplevels

        # sort by first letter
        sorted_content = sorted(content.items())

        return sorted_content, collapse


class PythonDomain(Domain):
    """Python language domain."""
    name = 'py'
    label = 'Python'
    object_types = {
        'function':     ObjType(_('function'),      'func', 'obj'),
        'data':         ObjType(_('data'),          'data', 'obj'),
        'class':        ObjType(_('class'),         'class', 'exc', 'obj'),
        'exception':    ObjType(_('exception'),     'exc', 'class', 'obj'),
        'method':       ObjType(_('method'),        'meth', 'obj'),
        'classmethod':  ObjType(_('class method'),  'meth', 'obj'),
        'staticmethod': ObjType(_('static method'), 'meth', 'obj'),
        'attribute':    ObjType(_('attribute'),     'attr', 'obj'),
        'module':       ObjType(_('module'),        'mod', 'obj'),
    }  # type: Dict[str, ObjType]

    directives = {
        'function':        PyFunction,
        'data':            PyVariable,
        'class':           PyClasslike,
        'exception':       PyClasslike,
        'method':          PyMethod,
        'classmethod':     PyClassMethod,
        'staticmethod':    PyStaticMethod,
        'attribute':       PyAttribute,
        'module':          PyModule,
        'currentmodule':   PyCurrentModule,
        'decorator':       PyDecoratorFunction,
        'decoratormethod': PyDecoratorMethod,
    }
    roles = {
        'data':  PyXRefRole(),
        'exc':   PyXRefRole(),
        'func':  PyXRefRole(fix_parens=True),
        'class': PyXRefRole(),
        'const': PyXRefRole(),
        'attr':  PyXRefRole(),
        'meth':  PyXRefRole(fix_parens=True),
        'mod':   PyXRefRole(),
        'obj':   PyXRefRole(),
    }
    initial_data = {
        'objects': {},  # fullname -> docname, objtype
        'modules': {},  # modname -> docname, synopsis, platform, deprecated
    }  # type: Dict[str, Dict[str, Tuple[Any]]]
    indices = [
        PythonModuleIndex,
    ]

    @property
    def objects(self) -> Dict[str, Tuple[str, str]]:
        return self.data.setdefault('objects', {})  # fullname -> docname, objtype

    def note_object(self, name: str, objtype: str, location: Any = None) -> None:
        """Note a python object for cross reference.

        .. versionadded:: 2.1
        """
        if name in self.objects:
            docname = self.objects[name][0]
            logger.warning(__('duplicate object description of %s, '
                              'other instance in %s, use :noindex: for one of them'),
                           name, docname, location=location)
        self.objects[name] = (self.env.docname, objtype)

    @property
    def modules(self) -> Dict[str, Tuple[str, str, str, bool]]:
        return self.data.setdefault('modules', {})  # modname -> docname, synopsis, platform, deprecated  # NOQA

    def note_module(self, name: str, synopsis: str, platform: str, deprecated: bool) -> None:
        """Note a python module for cross reference.

        .. versionadded:: 2.1
        """
        self.modules[name] = (self.env.docname, synopsis, platform, deprecated)

    def clear_doc(self, docname: str) -> None:
        for fullname, (fn, _l) in list(self.objects.items()):
            if fn == docname:
                del self.objects[fullname]
        for modname, (fn, _x, _x, _y) in list(self.modules.items()):
            if fn == docname:
                del self.modules[modname]

    def merge_domaindata(self, docnames: List[str], otherdata: Dict) -> None:
        # XXX check duplicates?
        for fullname, (fn, objtype) in otherdata['objects'].items():
            if fn in docnames:
                self.objects[fullname] = (fn, objtype)
        for modname, data in otherdata['modules'].items():
            if data[0] in docnames:
                self.modules[modname] = data

    def find_obj(self, env: BuildEnvironment, modname: str, classname: str,
                 name: str, type: str, searchmode: int = 0) -> List[Tuple[str, Any]]:
        """Find a Python object for "name", perhaps using the given module
        and/or classname.  Returns a list of (name, object entry) tuples.
        """
        # skip parens
        if name[-2:] == '()':
            name = name[:-2]

        if not name:
            return []

        matches = []  # type: List[Tuple[str, Any]]

        newname = None
        if searchmode == 1:
            if type is None:
                objtypes = list(self.object_types)
            else:
                objtypes = self.objtypes_for_role(type)
            if objtypes is not None:
                if modname and classname:
                    fullname = modname + '.' + classname + '.' + name
                    if fullname in self.objects and self.objects[fullname][1] in objtypes:
                        newname = fullname
                if not newname:
                    if modname and modname + '.' + name in self.objects and \
                       self.objects[modname + '.' + name][1] in objtypes:
                        newname = modname + '.' + name
                    elif name in self.objects and self.objects[name][1] in objtypes:
                        newname = name
                    else:
                        # "fuzzy" searching mode
                        searchname = '.' + name
                        matches = [(oname, self.objects[oname]) for oname in self.objects
                                   if oname.endswith(searchname) and
                                   self.objects[oname][1] in objtypes]
        else:
            # NOTE: searching for exact match, object type is not considered
            if name in self.objects:
                newname = name
            elif type == 'mod':
                # only exact matches allowed for modules
                return []
            elif classname and classname + '.' + name in self.objects:
                newname = classname + '.' + name
            elif modname and modname + '.' + name in self.objects:
                newname = modname + '.' + name
            elif modname and classname and \
                    modname + '.' + classname + '.' + name in self.objects:
                newname = modname + '.' + classname + '.' + name
            # special case: builtin exceptions have module "exceptions" set
            elif type == 'exc' and '.' not in name and \
                    'exceptions.' + name in self.objects:
                newname = 'exceptions.' + name
            # special case: object methods
            elif type in ('func', 'meth') and '.' not in name and \
                    'object.' + name in self.objects:
                newname = 'object.' + name
        if newname is not None:
            matches.append((newname, self.objects[newname]))
        return matches

    def resolve_xref(self, env: BuildEnvironment, fromdocname: str, builder: Builder,
                     type: str, target: str, node: pending_xref, contnode: Element
                     ) -> Element:
        modname = node.get('py:module')
        clsname = node.get('py:class')
        searchmode = node.hasattr('refspecific') and 1 or 0
        matches = self.find_obj(env, modname, clsname, target,
                                type, searchmode)
        if not matches:
            return None
        elif len(matches) > 1:
            logger.warning(__('more than one target found for cross-reference %r: %s'),
                           target, ', '.join(match[0] for match in matches),
                           type='ref', subtype='python', location=node)
        name, obj = matches[0]

        if obj[1] == 'module':
            return self._make_module_refnode(builder, fromdocname, name, contnode)
        else:
            return make_refnode(builder, fromdocname, obj[0], name, contnode, name)

    def resolve_any_xref(self, env: BuildEnvironment, fromdocname: str, builder: Builder,
                         target: str, node: pending_xref, contnode: Element
                         ) -> List[Tuple[str, Element]]:
        modname = node.get('py:module')
        clsname = node.get('py:class')
        results = []  # type: List[Tuple[str, Element]]

        # always search in "refspecific" mode with the :any: role
        matches = self.find_obj(env, modname, clsname, target, None, 1)
        for name, obj in matches:
            if obj[1] == 'module':
                results.append(('py:mod',
                                self._make_module_refnode(builder, fromdocname,
                                                          name, contnode)))
            else:
                results.append(('py:' + self.role_for_objtype(obj[1]),
                                make_refnode(builder, fromdocname, obj[0], name,
                                             contnode, name)))
        return results

    def _make_module_refnode(self, builder: Builder, fromdocname: str, name: str,
                             contnode: Node) -> Element:
        # get additional info for modules
        docname, synopsis, platform, deprecated = self.modules[name]
        title = name
        if synopsis:
            title += ': ' + synopsis
        if deprecated:
            title += _(' (deprecated)')
        if platform:
            title += ' (' + platform + ')'
        return make_refnode(builder, fromdocname, docname,
                            'module-' + name, contnode, title)

    def get_objects(self) -> Iterator[Tuple[str, str, str, str, str, int]]:
        for modname, info in self.modules.items():
            yield (modname, modname, 'module', info[0], 'module-' + modname, 0)
        for refname, (docname, type) in self.objects.items():
            if type != 'module':  # modules are already handled
                yield (refname, refname, type, docname, refname, 1)

    def get_full_qualified_name(self, node: Element) -> str:
        modname = node.get('py:module')
        clsname = node.get('py:class')
        target = node.get('reftarget')
        if target is None:
            return None
        else:
            return '.'.join(filter(None, [modname, clsname, target]))


def setup(app: Sphinx) -> Dict[str, Any]:
    app.add_domain(PythonDomain)

    return {
        'version': 'builtin',
        'env_version': 1,
        'parallel_read_safe': True,
        'parallel_write_safe': True,
    }<|MERGE_RESOLUTION|>--- conflicted
+++ resolved
@@ -17,18 +17,11 @@
 from docutils.nodes import Element, Node
 from docutils.parsers.rst import directives
 
-<<<<<<< HEAD
 from sphinx import addnodes
-from sphinx.deprecation import RemovedInSphinx40Warning
-=======
-from sphinx import addnodes, locale
 from sphinx.addnodes import pending_xref, desc_signature
 from sphinx.application import Sphinx
 from sphinx.builders import Builder
-from sphinx.deprecation import (
-    DeprecatedDict, RemovedInSphinx30Warning, RemovedInSphinx40Warning
-)
->>>>>>> afefeebb
+from sphinx.deprecation import RemovedInSphinx40Warning
 from sphinx.directives import ObjectDescription
 from sphinx.domains import Domain, ObjType, Index, IndexEntry
 from sphinx.environment import BuildEnvironment
