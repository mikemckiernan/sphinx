# -*- coding: utf-8 -*-
"""
    sphinx.environment
    ~~~~~~~~~~~~~~~~~~

    Global creation environment.

    :copyright: Copyright 2007-2009 by the Sphinx team, see AUTHORS.
    :license: BSD, see LICENSE for details.
"""

import re
import os
import time
import heapq
import types
import imghdr
import string
import difflib
import cPickle as pickle
from os import path
from glob import glob
from string import ascii_uppercase as uppercase
from itertools import izip, groupby
try:
    import hashlib
    md5 = hashlib.md5
except ImportError:
    # 2.4 compatibility
    import md5
    md5 = md5.new

from docutils import nodes
from docutils.io import FileInput, NullOutput
from docutils.core import Publisher
from docutils.utils import Reporter, relative_path
from docutils.readers import standalone
from docutils.parsers.rst import roles
from docutils.parsers.rst.languages import en as english
from docutils.parsers.rst.directives.html import MetaBody
from docutils.writers import UnfilteredWriter
from docutils.transforms import Transform
from docutils.transforms.parts import ContentsFilter

from sphinx import addnodes
from sphinx.util import movefile, get_matching_docs, SEP, ustrftime, \
     docname_join, FilenameUniqDict
from sphinx.directives import additional_xref_types

default_settings = {
    'embed_stylesheet': False,
    'cloak_email_addresses': True,
    'pep_base_url': 'http://www.python.org/dev/peps/',
    'rfc_base_url': 'http://rfc.net/',
    'input_encoding': 'utf-8',
    'doctitle_xform': False,
    'sectsubtitle_xform': False,
}

# This is increased every time an environment attribute is added
# or changed to properly invalidate pickle files.
ENV_VERSION = 27


default_substitutions = set([
    'version',
    'release',
    'today',
])

dummy_reporter = Reporter('', 4, 4)


class RedirStream(object):
    def __init__(self, writefunc):
        self.writefunc = writefunc
    def write(self, text):
        if text.strip():
            self.writefunc(text)


class NoUri(Exception):
    """Raised by get_relative_uri if there is no URI available."""
    pass


class DefaultSubstitutions(Transform):
    """
    Replace some substitutions if they aren't defined in the document.
    """
    # run before the default Substitutions
    default_priority = 210

    def apply(self):
        config = self.document.settings.env.config
        # only handle those not otherwise defined in the document
        to_handle = default_substitutions - set(self.document.substitution_defs)
        for ref in self.document.traverse(nodes.substitution_reference):
            refname = ref['refname']
            if refname in to_handle:
                text = config[refname]
                if refname == 'today' and not text:
                    # special handling: can also specify a strftime format
                    text = ustrftime(config.today_fmt or _('%B %d, %Y'))
                ref.replace_self(nodes.Text(text, text))


class MoveModuleTargets(Transform):
    """
    Move module targets to their nearest enclosing section title.
    """
    default_priority = 210

    def apply(self):
        for node in self.document.traverse(nodes.target):
            if not node['ids']:
                continue
            if node['ids'][0].startswith('module-') and \
                   node.parent.__class__ is nodes.section:
                node.parent['ids'] = node['ids']
                node.parent.remove(node)


class HandleCodeBlocks(Transform):
    """
    Move doctest blocks out of blockquotes.
    """
    default_priority = 210

    def apply(self):
        for node in self.document.traverse(nodes.block_quote):
            if len(node.children) == 1 and isinstance(node.children[0],
                                                      nodes.doctest_block):
                node.replace_self(node.children[0])

class CitationReferences(Transform):
    """
    Handle citation references before the default docutils transform does.
    """
    default_priority = 619

    def apply(self):
        for citnode in self.document.traverse(nodes.citation_reference):
            cittext = citnode.astext()
            refnode = addnodes.pending_xref(cittext, reftype='citation',
                                            reftarget=cittext)
            refnode += nodes.Text('[' + cittext + ']')
            citnode.parent.replace(citnode, refnode)


class SphinxStandaloneReader(standalone.Reader):
    """
    Add our own transforms.
    """
    transforms = [CitationReferences, DefaultSubstitutions, MoveModuleTargets,
                  HandleCodeBlocks]

    def get_transforms(self):
        return standalone.Reader.get_transforms(self) + self.transforms


class SphinxDummyWriter(UnfilteredWriter):
    supported = ('html',)  # needed to keep "meta" nodes

    def translate(self):
        pass



class SphinxContentsFilter(ContentsFilter):
    """
    Used with BuildEnvironment.add_toc_from() to discard cross-file links
    within table-of-contents link nodes.
    """
    def visit_pending_xref(self, node):
        text = node.astext()
        self.parent.append(nodes.literal(text, text))
        raise nodes.SkipNode


class BuildEnvironment:
    """
    The environment in which the ReST files are translated.
    Stores an inventory of cross-file targets and provides doctree
    transformations to resolve links to them.
    """

    # --------- ENVIRONMENT PERSISTENCE ----------------------------------------

    @staticmethod
    def frompickle(config, filename):
        picklefile = open(filename, 'rb')
        try:
            env = pickle.load(picklefile)
        finally:
            picklefile.close()
        env.config.values = config.values
        if env.version != ENV_VERSION:
            raise IOError('env version not current')
        return env

    def topickle(self, filename):
        # remove unpicklable attributes
        warnfunc = self._warnfunc
        self.set_warnfunc(None)
        values = self.config.values
        del self.config.values
        # first write to a temporary file, so that if dumping fails,
        # the existing environment won't be overwritten
        picklefile = open(filename + '.tmp', 'wb')
        # remove potentially pickling-problematic values from config
        for key, val in vars(self.config).items():
            if key.startswith('_') or \
                   isinstance(val, types.ModuleType) or \
                   isinstance(val, types.FunctionType) or \
                   isinstance(val, (type, types.ClassType)):
                del self.config[key]
        try:
            pickle.dump(self, picklefile, pickle.HIGHEST_PROTOCOL)
        finally:
            picklefile.close()
        movefile(filename + '.tmp', filename)
        # reset attributes
        self.config.values = values
        self.set_warnfunc(warnfunc)

    # --------- ENVIRONMENT INITIALIZATION -------------------------------------

    def __init__(self, srcdir, doctreedir, config):
        self.doctreedir = doctreedir
        self.srcdir = srcdir
        self.config = config

        # the application object; only set while update() runs
        self.app = None

        # the docutils settings for building
        self.settings = default_settings.copy()
        self.settings['env'] = self

        # the function to write warning messages with
        self._warnfunc = None

        # this is to invalidate old pickles
        self.version = ENV_VERSION

        # All "docnames" here are /-separated and relative and exclude
        # the source suffix.

        self.found_docs = set()     # contains all existing docnames
        self.all_docs = {}          # docname -> mtime at the time of build
                                    # contains all built docnames
        self.dependencies = {}      # docname -> set of dependent file
                                    # names, relative to documentation root

        # File metadata
        self.metadata = {}          # docname -> dict of metadata items

        # TOC inventory
        self.titles = {}            # docname -> title node
        self.tocs = {}              # docname -> table of contents nodetree
        self.toc_num_entries = {}   # docname -> number of real entries
        # used to determine when to show the TOC
        # in a sidebar (don't show if it's only one item)

        self.toctree_includes = {}  # docname -> list of toctree includefiles
        self.files_to_rebuild = {}  # docname -> set of files
                                    # (containing its TOCs) to rebuild too
        self.glob_toctrees = set()  # docnames that have :glob: toctrees

        # X-ref target inventory
        self.descrefs = {}          # fullname -> docname, desctype
        self.filemodules = {}       # docname -> [modules]
        self.modules = {}           # modname -> docname, synopsis,
                                    #            platform, deprecated
        self.labels = {}            # labelname -> docname, labelid, sectionname
        self.anonlabels = {}        # labelname -> docname, labelid
        self.progoptions = {}       # (program, name) -> docname, labelid
        self.reftargets = {}        # (type, name) -> docname, labelid
                                    # type: term, token, envvar, citation

        # Other inventories
        self.indexentries = {}      # docname -> list of
                                    # (type, string, target, aliasname)
        self.versionchanges = {}    # version -> list of (type, docname,
                                    # lineno, module, descname, content)

        # these map absolute path -> (docnames, unique filename)
        self.images = FilenameUniqDict()
        self.dlfiles = FilenameUniqDict()

        # These are set while parsing a file
        self.docname = None         # current document name
        self.currmodule = None      # current module name
        self.currclass = None       # current class name
        self.currdesc = None        # current descref name
        self.currprogram = None     # current program name
        self.index_num = 0          # autonumber for index targets
        self.gloss_entries = set()  # existing definition labels

        # Some magically present labels
        def add_magic_label(name, description):
            self.labels[name] = (name, '', description)
            self.anonlabels[name] = (name, '')
        add_magic_label('genindex', _('Index'))
        add_magic_label('modindex', _('Module Index'))
        add_magic_label('search', _('Search Page'))

    def set_warnfunc(self, func):
        self._warnfunc = func
        self.settings['warning_stream'] = RedirStream(func)

    def warn(self, docname, msg, lineno=None):
        if docname:
            if lineno is None:
                lineno = ''
            self._warnfunc('%s:%s: %s' % (self.doc2path(docname), lineno, msg))
        else:
            self._warnfunc('GLOBAL:: ' + msg)

    def clear_doc(self, docname):
        """Remove all traces of a source file in the inventory."""
        if docname in self.all_docs:
            self.all_docs.pop(docname, None)
            self.metadata.pop(docname, None)
            self.dependencies.pop(docname, None)
            self.titles.pop(docname, None)
            self.tocs.pop(docname, None)
            self.toc_num_entries.pop(docname, None)
            self.toctree_includes.pop(docname, None)
            self.filemodules.pop(docname, None)
            self.indexentries.pop(docname, None)
            self.glob_toctrees.discard(docname)
            self.images.purge_doc(docname)
            self.dlfiles.purge_doc(docname)

            for subfn, fnset in self.files_to_rebuild.items():
                fnset.discard(docname)
                if not fnset:
                    del self.files_to_rebuild[subfn]
            for fullname, (fn, _) in self.descrefs.items():
                if fn == docname:
                    del self.descrefs[fullname]
            for modname, (fn, _, _, _) in self.modules.items():
                if fn == docname:
                    del self.modules[modname]
            for labelname, (fn, _, _) in self.labels.items():
                if fn == docname:
                    del self.labels[labelname]
            for key, (fn, _) in self.reftargets.items():
                if fn == docname:
                    del self.reftargets[key]
            for key, (fn, _) in self.progoptions.items():
                if fn == docname:
                    del self.progoptions[key]
            for version, changes in self.versionchanges.items():
                new = [change for change in changes if change[1] != docname]
                changes[:] = new

    def doc2path(self, docname, base=True, suffix=None):
        """
        Return the filename for the document name.
        If base is True, return absolute path under self.srcdir.
        If base is None, return relative path to self.srcdir.
        If base is a path string, return absolute path under that.
        If suffix is not None, add it instead of config.source_suffix.
        """
        suffix = suffix or self.config.source_suffix
        if base is True:
            return path.join(self.srcdir,
                             docname.replace(SEP, path.sep)) + suffix
        elif base is None:
            return docname.replace(SEP, path.sep) + suffix
        else:
            return path.join(base, docname.replace(SEP, path.sep)) + suffix

    def find_files(self, config):
        """
        Find all source files in the source dir and put them in self.found_docs.
        """
        exclude_dirs  = [d.replace(SEP, path.sep) for d in config.exclude_dirs]
        exclude_trees = [d.replace(SEP, path.sep) for d in config.exclude_trees]
        self.found_docs = set(get_matching_docs(
            self.srcdir, config.source_suffix,
            exclude_docs=set(config.unused_docs),
            exclude_dirs=exclude_dirs,
            exclude_trees=exclude_trees,
            exclude_dirnames=['_sources'] + config.exclude_dirnames))

    def get_outdated_files(self, config_changed):
        """
        Return (added, changed, removed) sets.
        """
        # clear all files no longer present
        removed = set(self.all_docs) - self.found_docs

        added = set()
        changed = set()

        if config_changed:
            # config values affect e.g. substitutions
            added = self.found_docs
        else:
            for docname in self.found_docs:
                if docname not in self.all_docs:
                    added.add(docname)
                    continue
                # if the doctree file is not there, rebuild
                if not path.isfile(self.doc2path(docname, self.doctreedir,
                                                 '.doctree')):
                    changed.add(docname)
                    continue
                # check the mtime of the document
                mtime = self.all_docs[docname]
                newmtime = path.getmtime(self.doc2path(docname))
                if newmtime > mtime:
                    changed.add(docname)
                    continue
                # finally, check the mtime of dependencies
                for dep in self.dependencies.get(docname, ()):
                    try:
                        # this will do the right thing when dep is absolute too
                        deppath = path.join(self.srcdir, dep)
                        if not path.isfile(deppath):
                            changed.add(docname)
                            break
                        depmtime = path.getmtime(deppath)
                        if depmtime > mtime:
                            changed.add(docname)
                            break
                    except EnvironmentError:
                        # give it another chance
                        changed.add(docname)
                        break

        return added, changed, removed

    def update(self, config, srcdir, doctreedir, app=None):
        """(Re-)read all files new or changed since last update.
        Yields a summary and then docnames as it processes them.
        Store all environment docnames in the canonical format
        (ie using SEP as a separator in place of os.path.sep)."""
        config_changed = False
        if self.config is None:
            msg = '[new config] '
            config_changed = True
        else:
            # check if a config value was changed that affects how
            # doctrees are read
            for key, descr in config.config_values.iteritems():
                if not descr[1]:
                    continue
                if self.config[key] != config[key]:
                    msg = '[config changed] '
                    config_changed = True
                    break
            else:
                msg = ''
            # this value is not covered by the above loop because it is handled
            # specially by the config class
            if self.config.extensions != config.extensions:
                msg = '[extensions changed] '
                config_changed = True
        # the source and doctree directories may have been relocated
        self.srcdir = srcdir
        self.doctreedir = doctreedir
        self.find_files(config)

        added, changed, removed = self.get_outdated_files(config_changed)

        # if files were added or removed, all documents with globbed toctrees
        # must be reread
        if added or removed:
            changed.update(self.glob_toctrees)

        msg += '%s added, %s changed, %s removed' % (len(added), len(changed),
                                                     len(removed))
        yield msg

        self.config = config
        self.app = app

        # clear all files no longer present
        for docname in removed:
            if app:
                app.emit('env-purge-doc', self, docname)
            self.clear_doc(docname)

        # read all new and changed files
        for docname in sorted(added | changed):
            yield docname
            self.read_doc(docname, app=app)

        if config.master_doc not in self.all_docs:
            self.warn(None, 'master file %s not found' %
                      self.doc2path(config.master_doc))

        self.app = None
        if app:
            app.emit('env-updated', self)


    # --------- SINGLE FILE READING --------------------------------------------

    def read_doc(self, docname, src_path=None, save_parsed=True, app=None):
        """
        Parse a file and add/update inventory entries for the doctree.
        If srcpath is given, read from a different source file.
        """
        # remove all inventory entries for that file
        if app:
            app.emit('env-purge-doc', self, docname)
        self.clear_doc(docname)

        if src_path is None:
            src_path = self.doc2path(docname)

        if self.config.default_role:
            role_fn, messages = roles.role(self.config.default_role, english,
                                           0, dummy_reporter)
            if role_fn:
                roles._roles[''] = role_fn
            else:
                self.warn(docname, 'default role %s not found' %
                          self.config.default_role)

        self.docname = docname
        self.settings['input_encoding'] = self.config.source_encoding

        class SphinxSourceClass(FileInput):
            def read(self):
                data = FileInput.read(self)
                if app:
                    arg = [data]
                    app.emit('source-read', docname, arg)
                    data = arg[0]
                return data

        # publish manually
        pub = Publisher(reader=SphinxStandaloneReader(),
                        writer=SphinxDummyWriter(),
                        source_class=SphinxSourceClass,
                        destination_class=NullOutput)
        pub.set_components(None, 'restructuredtext', None)
        pub.process_programmatic_settings(None, self.settings, None)
        pub.set_source(None, src_path)
        pub.set_destination(None, None)
        try:
            pub.publish()
            doctree = pub.document
        except UnicodeError, err:
            from sphinx.application import SphinxError
            raise SphinxError(str(err))
        self.filter_messages(doctree)
        self.process_dependencies(docname, doctree)
        self.process_images(docname, doctree)
        self.process_downloads(docname, doctree)
        self.process_metadata(docname, doctree)
        self.create_title_from(docname, doctree)
        self.note_labels_from(docname, doctree)
        self.note_indexentries_from(docname, doctree)
        self.note_citations_from(docname, doctree)
        self.build_toc_from(docname, doctree)

        # store time of reading, used to find outdated files
        self.all_docs[docname] = time.time()

        if app:
            app.emit('doctree-read', doctree)

        # make it picklable
        doctree.reporter = None
        doctree.transformer = None
        doctree.settings.warning_stream = None
        doctree.settings.env = None
        doctree.settings.record_dependencies = None
        for metanode in doctree.traverse(MetaBody.meta):
            # docutils' meta nodes aren't picklable because the class is nested
            metanode.__class__ = addnodes.meta

        # cleanup
        self.docname = None
        self.currmodule = None
        self.currclass = None
        self.gloss_entries = set()

        if save_parsed:
            # save the parsed doctree
            doctree_filename = self.doc2path(docname, self.doctreedir,
                                             '.doctree')
            dirname = path.dirname(doctree_filename)
            if not path.isdir(dirname):
                os.makedirs(dirname)
            f = open(doctree_filename, 'wb')
            try:
                pickle.dump(doctree, f, pickle.HIGHEST_PROTOCOL)
            finally:
                f.close()
        else:
            return doctree

    def filter_messages(self, doctree):
        """
        Filter system messages from a doctree.
        """
        filterlevel = self.config.keep_warnings and 2 or 5
        for node in doctree.traverse(nodes.system_message):
            if node['level'] < filterlevel:
                node.parent.remove(node)

    def process_dependencies(self, docname, doctree):
        """
        Process docutils-generated dependency info.
        """
        deps = doctree.settings.record_dependencies
        if not deps:
            return
        docdir = path.dirname(self.doc2path(docname, base=None))
        for dep in deps.list:
            dep = path.join(docdir, dep)
            self.dependencies.setdefault(docname, set()).add(dep)

    def process_downloads(self, docname, doctree):
        """
        Process downloadable file paths.
        """
        docdir = path.dirname(self.doc2path(docname, base=None))
        for node in doctree.traverse(addnodes.download_reference):
            filepath = path.normpath(path.join(docdir, node['reftarget']))
            self.dependencies.setdefault(docname, set()).add(filepath)
            if not os.access(path.join(self.srcdir, filepath), os.R_OK):
                self.warn(docname, 'Download file not readable: %s' % filepath,
                          getattr(node, 'line', None))
                continue
            uniquename = self.dlfiles.add_file(docname, filepath)
            node['filename'] = uniquename

    def process_images(self, docname, doctree):
        """
        Process and rewrite image URIs.
        """
        docdir = path.dirname(self.doc2path(docname, base=None))
        for node in doctree.traverse(nodes.image):
            # Map the mimetype to the corresponding image.  The writer may
            # choose the best image from these candidates.  The special key * is
            # set if there is only single candiate to be used by a writer.
            # The special key ? is set for nonlocal URIs.
            node['candidates'] = candidates = {}
            imguri = node['uri']
            if imguri.find('://') != -1:
                self.warn(docname, 'Nonlocal image URI found: %s' % imguri,
                          node.line)
                candidates['?'] = imguri
                continue
            # imgpath is the image path *from srcdir*
            imgpath = path.normpath(path.join(docdir, imguri))
            # set imgpath as default URI
            node['uri'] = imgpath
            if imgpath.endswith(os.extsep + '*'):
                for filename in glob(path.join(self.srcdir, imgpath)):
                    new_imgpath = relative_path(self.srcdir, filename)
                    if filename.lower().endswith('.pdf'):
                        candidates['application/pdf'] = new_imgpath
                    elif filename.lower().endswith('.svg'):
                        candidates['image/svg+xml'] = new_imgpath
                    else:
                        try:
                            f = open(filename, 'rb')
                            try:
                                imgtype = imghdr.what(f)
                            finally:
                                f.close()
                        except (OSError, IOError):
                            self.warn(docname,
                                      'Image file %s not readable' % filename)
                        if imgtype:
                            candidates['image/' + imgtype] = new_imgpath
            else:
                candidates['*'] = imgpath
            # map image paths to unique image names (so that they can be put
            # into a single directory)
            for imgpath in candidates.itervalues():
                self.dependencies.setdefault(docname, set()).add(imgpath)
                if not os.access(path.join(self.srcdir, imgpath), os.R_OK):
                    self.warn(docname, 'Image file not readable: %s' % imgpath,
                              node.line)
                    continue
                self.images.add_file(docname, imgpath)

    def process_metadata(self, docname, doctree):
        """
        Process the docinfo part of the doctree as metadata.
        """
        self.metadata[docname] = md = {}
        try:
            docinfo = doctree[0]
        except IndexError:
            # probably an empty document
            return
        if docinfo.__class__ is not nodes.docinfo:
            # nothing to see here
            return
        for node in docinfo:
            if node.__class__ is nodes.author:
                # handled specially by docutils
                md['author'] = node.astext()
            elif node.__class__ is nodes.field:
                name, body = node
                md[name.astext()] = body.astext()
        del doctree[0]

    def create_title_from(self, docname, document):
        """
        Add a title node to the document (just copy the first section title),
        and store that title in the environment.
        """
        for node in document.traverse(nodes.section):
            titlenode = nodes.title()
            visitor = SphinxContentsFilter(document)
            node[0].walkabout(visitor)
            titlenode += visitor.get_entry_text()
            self.titles[docname] = titlenode
            return

    def note_labels_from(self, docname, document):
        for name, explicit in document.nametypes.iteritems():
            if not explicit:
                continue
            labelid = document.nameids[name]
            if labelid is None:
                continue
            node = document.ids[labelid]
            if name.isdigit() or node.has_key('refuri') or \
                   node.tagname.startswith('desc_'):
                # ignore footnote labels, labels automatically generated from a
                # link and description units
                continue
            if name in self.labels:
                self.warn(docname, 'duplicate label %s, ' % name +
                          'other instance in ' +
                          self.doc2path(self.labels[name][0]),
                          node.line)
            self.anonlabels[name] = docname, labelid
            if node.tagname == 'section':
                sectname = node[0].astext() # node[0] == title node
            elif node.tagname == 'figure':
                for n in node:
                    if n.tagname == 'caption':
                        sectname = n.astext()
                        break
                else:
                    continue
            else:
                # anonymous-only labels
                continue
            self.labels[name] = docname, labelid, sectname

    def note_indexentries_from(self, docname, document):
        entries = self.indexentries[docname] = []
        for node in document.traverse(addnodes.index):
            entries.extend(node['entries'])

    def note_citations_from(self, docname, document):
        for node in document.traverse(nodes.citation):
            label = node[0].astext()
            if ('citation', label) in self.reftargets:
                self.warn(docname, 'duplicate citation %s, ' % label +
                          'other instance in %s' % self.doc2path(
                    self.reftargets['citation', label][0]), node.line)
            self.reftargets['citation', label] = (docname, node['ids'][0])

    def note_toctree(self, docname, toctreenode):
        """Note a TOC tree directive in a document and gather information about
           file relations from it."""
        if toctreenode['glob']:
            self.glob_toctrees.add(docname)
        includefiles = toctreenode['includefiles']
        for includefile in includefiles:
            # note that if the included file is rebuilt, this one must be
            # too (since the TOC of the included file could have changed)
            self.files_to_rebuild.setdefault(includefile, set()).add(docname)
        self.toctree_includes.setdefault(docname, []).extend(includefiles)

    def build_toc_from(self, docname, document):
        """Build a TOC from the doctree and store it in the inventory."""
        numentries = [0] # nonlocal again...

        try:
            maxdepth = int(self.metadata[docname].get('tocdepth', 0))
        except ValueError:
            maxdepth = 0

        def build_toc(node, depth=1):
            entries = []
            for subnode in node:
                if isinstance(subnode, addnodes.toctree):
                    # just copy the toctree node which is then resolved
                    # in self.get_and_resolve_doctree
                    item = subnode.copy()
                    entries.append(item)
                    # do the inventory stuff
                    self.note_toctree(docname, subnode)
                    continue
                if not isinstance(subnode, nodes.section):
                    continue
                title = subnode[0]
                # copy the contents of the section title, but without references
                # and unnecessary stuff
                visitor = SphinxContentsFilter(document)
                title.walkabout(visitor)
                nodetext = visitor.get_entry_text()
                if not numentries[0]:
                    # for the very first toc entry, don't add an anchor
                    # as it is the file's title anyway
                    anchorname = ''
                else:
                    anchorname = '#' + subnode['ids'][0]
                numentries[0] += 1
                reference = nodes.reference('', '', refuri=docname,
                                            anchorname=anchorname,
                                            *nodetext)
                para = addnodes.compact_paragraph('', '', reference)
                item = nodes.list_item('', para)
                if maxdepth == 0 or depth < maxdepth:
                    item += build_toc(subnode, depth+1)
                entries.append(item)
            if entries:
                return nodes.bullet_list('', *entries)
            return []
        toc = build_toc(document)
        if toc:
            self.tocs[docname] = toc
        else:
            self.tocs[docname] = nodes.bullet_list('')
        self.toc_num_entries[docname] = numentries[0]

    def get_toc_for(self, docname):
        """Return a TOC nodetree -- for use on the same page only!"""
        toc = self.tocs[docname].deepcopy()
        for node in toc.traverse(nodes.reference):
            node['refuri'] = node['anchorname']
        return toc

    def get_toctree_for(self, docname, builder):
        """Return the global TOC nodetree."""

        # XXX why master_doc?
        doctree = self.get_doctree(self.config.master_doc)
        for toctreenode in doctree.traverse(addnodes.toctree):
            result = self.resolve_toctree(docname, builder, toctreenode,
                                          prune=True)
            if result is not None:
                return result

    # -------
    # these are called from docutils directives and therefore use self.docname
    #
    def note_descref(self, fullname, desctype, line):
        if fullname in self.descrefs:
            self.warn(self.docname,
                      'duplicate canonical description name %s, ' % fullname +
                      'other instance in ' +
                      self.doc2path(self.descrefs[fullname][0]),
                      line)
        self.descrefs[fullname] = (self.docname, desctype)

    def note_module(self, modname, synopsis, platform, deprecated):
        self.modules[modname] = (self.docname, synopsis, platform, deprecated)
        self.filemodules.setdefault(self.docname, []).append(modname)

    def note_progoption(self, optname, labelid):
        self.progoptions[self.currprogram, optname] = (self.docname, labelid)

    def note_reftarget(self, type, name, labelid):
        self.reftargets[type, name] = (self.docname, labelid)

    def note_versionchange(self, type, version, node, lineno):
        self.versionchanges.setdefault(version, []).append(
            (type, self.docname, lineno, self.currmodule, self.currdesc,
             node.astext()))

    def note_dependency(self, filename):
        basename = path.dirname(self.doc2path(self.docname, base=None))
        # this will do the right thing when filename is absolute too
        filename = path.join(basename, filename)
        self.dependencies.setdefault(self.docname, set()).add(filename)
    # -------

    # --------- RESOLVING REFERENCES AND TOCTREES ------------------------------

    def get_doctree(self, docname):
        """Read the doctree for a file from the pickle and return it."""
        doctree_filename = self.doc2path(docname, self.doctreedir, '.doctree')
        f = open(doctree_filename, 'rb')
        try:
            doctree = pickle.load(f)
        finally:
            f.close()
        doctree.settings.env = self
        doctree.reporter = Reporter(self.doc2path(docname), 2, 4,
                                    stream=RedirStream(self._warnfunc))
        return doctree


    def get_and_resolve_doctree(self, docname, builder, doctree=None,
                                prune_toctrees=True):
        """Read the doctree from the pickle, resolve cross-references and
           toctrees and return it."""
        if doctree is None:
            doctree = self.get_doctree(docname)

        # resolve all pending cross-references
        self.resolve_references(doctree, docname, builder)

        # now, resolve all toctree nodes
        for toctreenode in doctree.traverse(addnodes.toctree):
            result = self.resolve_toctree(docname, builder, toctreenode,
                                          prune=prune_toctrees)
            if result is None:
                toctreenode.replace_self([])
            else:
                toctreenode.replace_self(result)

        return doctree

    def resolve_toctree(self, docname, builder, toctree, prune=True, maxdepth=0,
                        titles_only=False):
        """
        Resolve a *toctree* node into individual bullet lists with titles
        as items, returning None (if no containing titles are found) or
        a new node.

        If *prune* is True, the tree is pruned to *maxdepth*, or if that is 0,
        to the value of the *maxdepth* option on the *toctree* node.
        If *titles_only* is True, only toplevel document titles will be in the
        resulting tree.
        """
        if toctree.get('hidden', False):
            return None

        def _walk_depth(node, depth, maxdepth):
            """Utility: Cut a TOC at a specified depth."""
            for subnode in node.children[:]:
                if isinstance(subnode, (addnodes.compact_paragraph,
                                        nodes.list_item)):
                    subnode['classes'].append('toctree-l%d' % (depth-1))
                    _walk_depth(subnode, depth, maxdepth)
                elif isinstance(subnode, nodes.bullet_list):
                    if maxdepth > 0 and depth > maxdepth:
                        subnode.parent.replace(subnode, [])
                    else:
                        _walk_depth(subnode, depth+1, maxdepth)

        def _entries_from_toctree(toctreenode, separate=False, subtree=False):
            """Return TOC entries for a toctree node."""
            refs = [(e[0], str(e[1])) for e in toctreenode['entries']]
            entries = []
            for (title, ref) in refs:
                try:
                    if ref.startswith('http://'): # FIXME: (see directives/other.py)
                        reference = nodes.reference('', '', refuri=ref, anchorname='',
                                                    *[nodes.Text(title)])
                        para = addnodes.compact_paragraph('', '', reference)
                        item = nodes.list_item('', para)
                        toc = nodes.bullet_list('', item)
                    else:
                        toc = self.tocs[ref].deepcopy()
                        if title and toc.children and len(toc.children) == 1:
                            for refnode in toc.children[0].traverse(nodes.reference):
                                if refnode['refuri'] == ref and not refnode['anchorname']:
                                    refnode.children = [nodes.Text(title)]
                    if not toc.children:
                        # empty toc means: no titles will show up in the toctree
<<<<<<< HEAD
                        self.warn(docname,
                                  'toctree contains reference to document '
                                  '%r that doesn\'t have a title: no link '
                                  'will be generated' % includefile)
                except KeyError:
                    # this is raised if the included file does not exist
                    self.warn(docname, 'toctree contains reference to '
                              'nonexisting document %r' % includefile)
=======
                        self.warn(docname, 'toctree contains reference to document '
                                  '%r that doesn\'t have a title: no link will be '
                                  'generated' % ref)

                except KeyError:
                    # this is raised if the included file does not exist
                    self.warn(docname, 'toctree contains reference to nonexisting '
                              'document %r' % ref)
>>>>>>> 257d630c
                else:
                    # if titles_only is given, only keep the main title and
                    # sub-toctrees
                    if titles_only:
                        # delete everything but the toplevel title(s)
                        # and toctrees
                        for toplevel in toc:
                            # nodes with length 1 don't have any children anyway
                            if len(toplevel) > 1:
                                subtrees = toplevel.traverse(addnodes.toctree)
                                toplevel[1][:] = subtrees
                    # resolve all sub-toctrees
                    for toctreenode in toc.traverse(addnodes.toctree):
                        i = toctreenode.parent.index(toctreenode) + 1
                        for item in _entries_from_toctree(toctreenode,
                                                          subtree=True):
                            toctreenode.parent.insert(i, item)
                            i += 1
                        toctreenode.parent.remove(toctreenode)
                    if separate:
                        entries.append(toc)
                    else:
                        entries.extend(toc.children)
            if not subtree and not separate:
                ret = nodes.bullet_list()
                ret += entries
                return [ret]
            return entries

        maxdepth = maxdepth or toctree.get('maxdepth', -1)

        # NOTE: previously, this was separate=True, but that leads to artificial
        # separation when two or more toctree entries form a logical unit, so
        # separating mode is no longer used -- it's kept here for history's sake
        tocentries = _entries_from_toctree(toctree, separate=False)
        if not tocentries:
            return None

        newnode = addnodes.compact_paragraph('', '', *tocentries)
        newnode['toctree'] = True
        # prune the tree to maxdepth and replace titles, also set level classes
        _walk_depth(newnode, 1, prune and maxdepth or 0)
        # set the target paths in the toctrees (they are not known at TOC generation time)
        for refnode in newnode.traverse(nodes.reference):
            if not refnode['refuri'].startswith('http://'):  # FIXME: see above
                refnode['refuri'] = builder.get_relative_uri(
                    docname, refnode['refuri']) + refnode['anchorname']
        return newnode

    descroles = frozenset(('data', 'exc', 'func', 'class', 'const',
                           'attr', 'obj', 'meth', 'cfunc', 'cmember',
                           'cdata', 'ctype', 'cmacro'))

    def resolve_references(self, doctree, fromdocname, builder):
        reftarget_roles = set(('token', 'term', 'citation'))
        # add all custom xref types too
        reftarget_roles.update(i[0] for i in additional_xref_types.values())

        for node in doctree.traverse(addnodes.pending_xref):
            contnode = node[0].deepcopy()
            newnode = None

            typ = node['reftype']
            target = node['reftarget']

            try:
                if typ == 'ref':
                    if node['refcaption']:
                        # reference to anonymous label; the reference uses
                        # the supplied link caption
                        docname, labelid = self.anonlabels.get(target, ('',''))
                        sectname = node.astext()
                        if not docname:
                            newnode = doctree.reporter.system_message(
                                2, 'undefined label: %s' % target)
                    else:
                        # reference to the named label; the final node will
                        # contain the section name after the label
                        docname, labelid, sectname = self.labels.get(target,
                                                                     ('','',''))
                        if not docname:
                            newnode = doctree.reporter.system_message(
                                2, 'undefined label: %s' % target +
                                ' -- if you don\'t give a link caption '
                                'the label must precede a section header.')
                    if docname:
                        newnode = nodes.reference('', '')
                        innernode = nodes.emphasis(sectname, sectname)
                        if docname == fromdocname:
                            newnode['refid'] = labelid
                        else:
                            # set more info in contnode; in case the
                            # get_relative_uri call raises NoUri,
                            # the builder will then have to resolve these
                            contnode = addnodes.pending_xref('')
                            contnode['refdocname'] = docname
                            contnode['refsectname'] = sectname
                            newnode['refuri'] = builder.get_relative_uri(
                                fromdocname, docname)
                            if labelid:
                                newnode['refuri'] += '#' + labelid
                        newnode.append(innernode)
                elif typ == 'doc':
                    # directly reference to document by source name;
                    # can be absolute or relative
                    docname = docname_join(fromdocname, target)
                    if docname not in self.all_docs:
                        newnode = doctree.reporter.system_message(
                            2, 'unknown document: %s' % docname)
                    else:
                        if node['refcaption']:
                            # reference with explicit title
                            caption = node.astext()
                        else:
                            caption = self.titles[docname].astext()
                        innernode = nodes.emphasis(caption, caption)
                        newnode = nodes.reference('', '')
                        newnode['refuri'] = builder.get_relative_uri(
                            fromdocname, docname)
                        newnode.append(innernode)
                elif typ == 'keyword':
                    # keywords are referenced by named labels
                    docname, labelid, _ = self.labels.get(target, ('','',''))
                    if not docname:
                        #self.warn(fromdocname, 'unknown keyword: %s' % target)
                        newnode = contnode
                    else:
                        newnode = nodes.reference('', '')
                        if docname == fromdocname:
                            newnode['refid'] = labelid
                        else:
                            newnode['refuri'] = builder.get_relative_uri(
                                fromdocname, docname) + '#' + labelid
                        newnode.append(contnode)
                elif typ == 'option':
                    progname = node['refprogram']
                    docname, labelid = self.progoptions.get((progname, target),
                                                            ('', ''))
                    if not docname:
                        newnode = contnode
                    else:
                        newnode = nodes.reference('', '')
                        if docname == fromdocname:
                            newnode['refid'] = labelid
                        else:
                            newnode['refuri'] = builder.get_relative_uri(
                                fromdocname, docname) + '#' + labelid
                        newnode.append(contnode)
                elif typ in reftarget_roles:
                    docname, labelid = self.reftargets.get((typ, target),
                                                           ('', ''))
                    if not docname:
                        if typ == 'term':
                            self.warn(fromdocname,
                                      'term not in glossary: %s' % target,
                                      node.line)
                        elif typ == 'citation':
                            self.warn(fromdocname,
                                      'citation not found: %s' % target,
                                      node.line)
                        newnode = contnode
                    else:
                        newnode = nodes.reference('', '')
                        if docname == fromdocname:
                            newnode['refid'] = labelid
                        else:
                            newnode['refuri'] = builder.get_relative_uri(
                                fromdocname, docname, typ) + '#' + labelid
                        newnode.append(contnode)
                elif typ == 'mod':
                    docname, synopsis, platform, deprecated = \
                        self.modules.get(target, ('','','', ''))
                    if not docname:
                        newnode = builder.app.emit_firstresult(
                            'missing-reference', self, node, contnode)
                        if not newnode:
                            newnode = contnode
                    elif docname == fromdocname:
                        # don't link to self
                        newnode = contnode
                    else:
                        newnode = nodes.reference('', '')
                        newnode['refuri'] = builder.get_relative_uri(
                            fromdocname, docname) + '#module-' + target
                        newnode['reftitle'] = '%s%s%s' % (
                            (platform and '(%s) ' % platform),
                            synopsis, (deprecated and ' (deprecated)' or ''))
                        newnode.append(contnode)
                elif typ in self.descroles:
                    # "descrefs"
                    modname = node['modname']
                    clsname = node['classname']
                    searchorder = node.hasattr('refspecific') and 1 or 0
                    name, desc = self.find_desc(modname, clsname,
                                                target, typ, searchorder)
                    if not desc:
                        newnode = builder.app.emit_firstresult(
                            'missing-reference', self, node, contnode)
                        if not newnode:
                            newnode = contnode
                    else:
                        newnode = nodes.reference('', '')
                        if desc[0] == fromdocname:
                            newnode['refid'] = name
                        else:
                            newnode['refuri'] = (
                                builder.get_relative_uri(fromdocname, desc[0])
                                + '#' + name)
                        newnode['reftitle'] = name
                        newnode.append(contnode)
                else:
                    raise RuntimeError('unknown xfileref node encountered: %s'
                                       % node)
            except NoUri:
                newnode = contnode
            if newnode:
                node.replace_self(newnode)

        # allow custom references to be resolved
        builder.app.emit('doctree-resolved', doctree, fromdocname)

    def create_index(self, builder, _fixre=re.compile(r'(.*) ([(][^()]*[)])')):
        """Create the real index from the collected index entries."""
        new = {}

        def add_entry(word, subword, dic=new):
            entry = dic.get(word)
            if not entry:
                dic[word] = entry = [[], {}]
            if subword:
                add_entry(subword, '', dic=entry[1])
            else:
                try:
                    entry[0].append(builder.get_relative_uri('genindex', fn)
                                    + '#' + tid)
                except NoUri:
                    pass

        for fn, entries in self.indexentries.iteritems():
            # new entry types must be listed in directives/other.py!
            for type, string, tid, alias in entries:
                if type == 'single':
                    try:
                        entry, subentry = string.split(';', 1)
                    except ValueError:
                        entry, subentry = string, ''
                    if not entry:
                        self.warn(fn, 'invalid index entry %r' % string)
                        continue
                    add_entry(entry.strip(), subentry.strip())
                elif type == 'pair':
                    try:
                        first, second = map(lambda x: x.strip(),
                                            string.split(';', 1))
                        if not first or not second:
                            raise ValueError
                    except ValueError:
                        self.warn(fn, 'invalid pair index entry %r' % string)
                        continue
                    add_entry(first, second)
                    add_entry(second, first)
                elif type == 'triple':
                    try:
                        first, second, third = map(lambda x: x.strip(),
                                                   string.split(';', 2))
                        if not first or not second or not third:
                            raise ValueError
                    except ValueError:
                        self.warn(fn, 'invalid triple index entry %r' % string)
                        continue
                    add_entry(first, second+' '+third)
                    add_entry(second, third+', '+first)
                    add_entry(third, first+' '+second)
                else:
                    self.warn(fn, 'unknown index entry type %r' % type)

        newlist = new.items()
        newlist.sort(key=lambda t: t[0].lower())

        # fixup entries: transform
        #   func() (in module foo)
        #   func() (in module bar)
        # into
        #   func()
        #     (in module foo)
        #     (in module bar)
        oldkey = ''
        oldsubitems = None
        i = 0
        while i < len(newlist):
            key, (targets, subitems) = newlist[i]
            # cannot move if it hassubitems; structure gets too complex
            if not subitems:
                m = _fixre.match(key)
                if m:
                    if oldkey == m.group(1):
                        # prefixes match: add entry as subitem of the
                        # previous entry
                        oldsubitems.setdefault(m.group(2), [[], {}])[0].\
                                    extend(targets)
                        del newlist[i]
                        continue
                    oldkey = m.group(1)
                else:
                    oldkey = key
            oldsubitems = subitems
            i += 1

        # group the entries by letter
        def keyfunc((k, v), ltrs=uppercase+'_'):
            # hack: mutate the subitems dicts to a list in the keyfunc
            v[1] = sorted((si, se) for (si, (se, void)) in v[1].iteritems())
            # now calculate the key
            letter = k[0].upper()
            if letter in ltrs:
                return letter
            else:
                # get all other symbols under one heading
                return 'Symbols'
        return [(key, list(group))
                for (key, group) in groupby(newlist, keyfunc)]

    def collect_relations(self):
        relations = {}
        getinc = self.toctree_includes.get
        def collect(parents, docname, previous, next):
            includes = getinc(docname)
            # previous
            if not previous:
                # if no previous sibling, go to parent
                previous = parents[0][0]
            else:
                # else, go to previous sibling, or if it has children, to
                # the last of its children, or if that has children, to the
                # last of those, and so forth
                while 1:
                    previncs = getinc(previous)
                    if previncs:
                        previous = previncs[-1]
                    else:
                        break
            # next
            if includes:
                # if it has children, go to first of them
                next = includes[0]
            elif next:
                # else, if next sibling, go to it
                pass
            else:
                # else, go to the next sibling of the parent, if present,
                # else the grandparent's sibling, if present, and so forth
                for parname, parindex in parents:
                    parincs = getinc(parname)
                    if parincs and parindex + 1 < len(parincs):
                        next = parincs[parindex+1]
                        break
                # else it will stay None
            # same for children
            if includes:
                for subindex, args in enumerate(izip(includes,
                                                     [None] + includes,
                                                     includes[1:] + [None])):
                    collect([(docname, subindex)] + parents, *args)
            relations[docname] = [parents[0][0], previous, next]
        collect([(None, 0)], self.config.master_doc, None, None)
        return relations

    def check_consistency(self):
        """Do consistency checks."""

        for docname in sorted(self.all_docs):
            if docname not in self.files_to_rebuild:
                if docname == self.config.master_doc:
                    # the master file is not included anywhere ;)
                    continue
                self.warn(docname, 'document isn\'t included in any toctree')

    # --------- QUERYING -------------------------------------------------------

    def find_desc(self, modname, classname, name, type, searchorder=0):
        """Find a description node matching "name", perhaps using
           the given module and/or classname."""
        # skip parens
        if name[-2:] == '()':
            name = name[:-2]

        if not name:
            return None, None

        # don't add module and class names for C things
        if type[0] == 'c' and type not in ('class', 'const'):
            # skip trailing star and whitespace
            name = name.rstrip(' *')
            if name in self.descrefs and self.descrefs[name][1][0] == 'c':
                return name, self.descrefs[name]
            return None, None

        newname = None
        if searchorder == 1:
            if modname and classname and \
                   modname + '.' + classname + '.' + name in self.descrefs:
                newname = modname + '.' + classname + '.' + name
            elif modname and modname + '.' + name in self.descrefs:
                newname = modname + '.' + name
            elif name in self.descrefs:
                newname = name
        else:
            if name in self.descrefs:
                newname = name
            elif modname and modname + '.' + name in self.descrefs:
                newname = modname + '.' + name
            elif modname and classname and \
                     modname + '.' + classname + '.' + name in self.descrefs:
                newname = modname + '.' + classname + '.' + name
            # special case: builtin exceptions have module "exceptions" set
            elif type == 'exc' and '.' not in name and \
                 'exceptions.' + name in self.descrefs:
                newname = 'exceptions.' + name
            # special case: object methods
            elif type in ('func', 'meth') and '.' not in name and \
                 'object.' + name in self.descrefs:
                newname = 'object.' + name
        if newname is None:
            return None, None
        return newname, self.descrefs[newname]

    def find_keyword(self, keyword, avoid_fuzzy=False, cutoff=0.6, n=20):
        """
        Find keyword matches for a keyword. If there's an exact match,
        just return it, else return a list of fuzzy matches if avoid_fuzzy
        isn't True.

        Keywords searched are: first modules, then descrefs.

        Returns: None if nothing found
                 (type, docname, anchorname) if exact match found
                 list of (quality, type, docname, anchorname, description)
                 if fuzzy
        """

        if keyword in self.modules:
            docname, title, system, deprecated = self.modules[keyword]
            return 'module', docname, 'module-' + keyword
        if keyword in self.descrefs:
            docname, ref_type = self.descrefs[keyword]
            return ref_type, docname, keyword
        # special cases
        if '.' not in keyword:
            # exceptions are documented in the exceptions module
            if 'exceptions.'+keyword in self.descrefs:
                docname, ref_type = self.descrefs['exceptions.'+keyword]
                return ref_type, docname, 'exceptions.'+keyword
            # special methods are documented as object methods
            if 'object.'+keyword in self.descrefs:
                docname, ref_type = self.descrefs['object.'+keyword]
                return ref_type, docname, 'object.'+keyword

        if avoid_fuzzy:
            return

        # find fuzzy matches
        s = difflib.SequenceMatcher()
        s.set_seq2(keyword.lower())

        def possibilities():
            for title, (fn, desc, _, _) in self.modules.iteritems():
                yield ('module', fn, 'module-'+title, desc)
            for title, (fn, desctype) in self.descrefs.iteritems():
                yield (desctype, fn, title, '')

        def dotsearch(string):
            parts = string.lower().split('.')
            for idx in xrange(0, len(parts)):
                yield '.'.join(parts[idx:])

        result = []
        for type, docname, title, desc in possibilities():
            best_res = 0
            for part in dotsearch(title):
                s.set_seq1(part)
                if s.real_quick_ratio() >= cutoff and \
                   s.quick_ratio() >= cutoff and \
                   s.ratio() >= cutoff and \
                   s.ratio() > best_res:
                    best_res = s.ratio()
            if best_res:
                result.append((best_res, type, docname, title, desc))

        return heapq.nlargest(n, result)<|MERGE_RESOLUTION|>--- conflicted
+++ resolved
@@ -971,25 +971,14 @@
                                     refnode.children = [nodes.Text(title)]
                     if not toc.children:
                         # empty toc means: no titles will show up in the toctree
-<<<<<<< HEAD
                         self.warn(docname,
                                   'toctree contains reference to document '
                                   '%r that doesn\'t have a title: no link '
-                                  'will be generated' % includefile)
+                                  'will be generated' % ref)
                 except KeyError:
                     # this is raised if the included file does not exist
                     self.warn(docname, 'toctree contains reference to '
-                              'nonexisting document %r' % includefile)
-=======
-                        self.warn(docname, 'toctree contains reference to document '
-                                  '%r that doesn\'t have a title: no link will be '
-                                  'generated' % ref)
-
-                except KeyError:
-                    # this is raised if the included file does not exist
-                    self.warn(docname, 'toctree contains reference to nonexisting '
-                              'document %r' % ref)
->>>>>>> 257d630c
+                              'nonexisting document %r' % ref)
                 else:
                     # if titles_only is given, only keep the main title and
                     # sub-toctrees
