--- conflicted
+++ resolved
@@ -35,8 +35,7 @@
 
 from sphinx import addnodes
 from sphinx.util import movefile, get_matching_docs, SEP, ustrftime, \
-<<<<<<< HEAD
-     docname_join, FilenameUniqDict, url_re, make_refnode
+     docname_join, FilenameUniqDict, url_re, make_refnode, clean_astext
 from sphinx.errors import SphinxError, ExtensionError
 
 
@@ -71,11 +70,6 @@
         return element, []
     raise ElementLookupError
 
-=======
-     docname_join, FilenameUniqDict, url_re, clean_astext
-from sphinx.errors import SphinxError
-from sphinx.directives import additional_xref_types
->>>>>>> 7e53338d
 
 default_settings = {
     'embed_stylesheet': False,
