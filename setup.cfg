[metadata]
license_file = LICENSE

[egg_info]
tag_build = .dev
tag_date = true

[aliases]
release = egg_info -Db ''
upload = upload --sign --identity=36580288

[build_sphinx]
warning-is-error = 1

[extract_messages]
mapping_file = babel.cfg
output_file = sphinx/locale/sphinx.pot
keywords = _ __ l_ lazy_gettext

[update_catalog]
input_file = sphinx/locale/sphinx.pot
domain = sphinx
output_dir = sphinx/locale/

[compile_catalog]
domain = sphinx
directory = sphinx/locale/

[flake8]
max-line-length = 95
ignore = E116,E241,E251,E741,W504,I101
exclude = .git,.tox,.venv,tests/roots/*,build/*,doc/_build/*,sphinx/search/*,doc/usage/extensions/example*.py
application-import-names = sphinx
import-order-style = smarkets
per-file-ignores =
    tests/*: E501

[flake8:local-plugins]
extension =
    X101 = utils.checks:sphinx_has_header
paths =
    .

[isort]
line_length = 95

[mypy]
python_version = 3.6
disallow_incomplete_defs = True
show_column_numbers = True
show_error_context = True
ignore_missing_imports = True
follow_imports = skip
check_untyped_defs = True
warn_unused_ignores = True
strict_optional = False

[tool:pytest]
filterwarnings =
    all
    ignore::DeprecationWarning:docutils.io
    ignore::DeprecationWarning:pyximport.pyximport
<<<<<<< HEAD
=======
    ignore::ImportWarning:importlib._bootstrap
    ignore::PendingDeprecationWarning:sphinx.util.pycompat
>>>>>>> 332d80ba
markers =
    apidoc
    setup_command
testpaths = tests

[coverage:run]
branch = True
parallel = True
source = sphinx

[coverage:report]
exclude_lines =
    # Have to re-enable the standard pragma
    pragma: no cover
    # Don't complain if tests don't hit defensive assertion code:
    raise NotImplementedError
    # Don't complain if non-runnable code isn't run:
    if __name__ == .__main__.:
ignore_errors = True<|MERGE_RESOLUTION|>--- conflicted
+++ resolved
@@ -60,11 +60,7 @@
     all
     ignore::DeprecationWarning:docutils.io
     ignore::DeprecationWarning:pyximport.pyximport
-<<<<<<< HEAD
-=======
     ignore::ImportWarning:importlib._bootstrap
-    ignore::PendingDeprecationWarning:sphinx.util.pycompat
->>>>>>> 332d80ba
 markers =
     apidoc
     setup_command
